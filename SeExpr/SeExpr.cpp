--- conflicted
+++ resolved
@@ -2504,11 +2504,7 @@
         int channelIndex = -1;
         MultiPlane::MultiPlaneEffect::GetPlaneNeededRetCodeEnum stat = getPlaneNeeded(kParamLayerInput + clipIdxStr, &clip, &plane, &channelIndex);
         if (stat == MultiPlane::MultiPlaneEffect::eGetPlaneNeededRetCodeFailed) {
-<<<<<<< HEAD
-            return;
-=======
             return kOfxStatFailed;
->>>>>>> e632cb8e
         }
         clipComponents.addClipPlane(*_dstClip, MultiPlane::ImagePlaneDesc::mapPlaneToOFXPlaneString(plane));
 
