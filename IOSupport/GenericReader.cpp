/*
 OFX GenericReader plugin.
 A base class for all OpenFX-based decoders.
 
 Copyright (C) 2013 INRIA
 Author Alexandre Gauthier-Foichat alexandre.gauthier-foichat@inria.fr
 
 Redistribution and use in source and binary forms, with or without modification,
 are permitted provided that the following conditions are met:
 
 Redistributions of source code must retain the above copyright notice, this
 list of conditions and the following disclaimer.
 
 Redistributions in binary form must reproduce the above copyright notice, this
 list of conditions and the following disclaimer in the documentation and/or
 other materials provided with the distribution.
 
 Neither the name of the {organization} nor the names of its
 contributors may be used to endorse or promote products derived from
 this software without specific prior written permission.
 
 THIS SOFTWARE IS PROVIDED BY THE COPYRIGHT HOLDERS AND CONTRIBUTORS "AS IS" AND
 ANY EXPRESS OR IMPLIED WARRANTIES, INCLUDING, BUT NOT LIMITED TO, THE IMPLIED
 WARRANTIES OF MERCHANTABILITY AND FITNESS FOR A PARTICULAR PURPOSE ARE
 DISCLAIMED. IN NO EVENT SHALL THE COPYRIGHT HOLDER OR CONTRIBUTORS BE LIABLE FOR
 ANY DIRECT, INDIRECT, INCIDENTAL, SPECIAL, EXEMPLARY, OR CONSEQUENTIAL DAMAGES
 (INCLUDING, BUT NOT LIMITED TO, PROCUREMENT OF SUBSTITUTE GOODS OR SERVICES;
 LOSS OF USE, DATA, OR PROFITS; OR BUSINESS INTERRUPTION) HOWEVER CAUSED AND ON
 ANY THEORY OF LIABILITY, WHETHER IN CONTRACT, STRICT LIABILITY, OR TORT
 (INCLUDING NEGLIGENCE OR OTHERWISE) ARISING IN ANY WAY OUT OF THE USE OF THIS
 SOFTWARE, EVEN IF ADVISED OF THE POSSIBILITY OF SUCH DAMAGE.
 
 INRIA
 Domaine de Voluceau
 Rocquencourt - B.P. 105
 78153 Le Chesnay Cedex - France
 
 */
#include "GenericReader.h"

#include <memory>
#include <algorithm>
#include <climits>
#include <cmath>
#include <fstream>
#ifdef DEBUG
#include <cstdio>
#define DBG(x) (void)0//x
#else
#define DBG(x) (void)0
#endif

#include "ofxsLog.h"
#include "ofxsCopier.h"
#include "ofxsMacros.h"

#ifdef OFX_EXTENSIONS_TUTTLE
#include <tuttle/ofxReadWrite.h>
#endif
#include <ofxNatron.h>

#include "SequenceParsing/SequenceParsing.h"
#include "GenericOCIO.h"
#include "IOUtility.h"

#define kPluginGrouping "Image/Readers"

// in the Reader context, the script name must be kOfxImageEffectFileParamName, @see kOfxImageEffectContextReader
#define kParamFilename kOfxImageEffectFileParamName
#define kParamFilenameLabel "File"
#define kParamFilenameHint "The input image sequence/video stream file(s)."

#define kParamProxy kOfxImageEffectProxyParamName
#define kParamProxyLabel "Proxy File"
#define kParamProxyHint \
"Filename of the proxy images. They will be used instead of the images read from the File parameter " \
"when the proxy mode (downscaling of the images) is activated."

#define kParamProxyThreshold "proxyThreshold"
#define kParamProxyThresholdLabel "Proxy threshold"
#define kParamProxyThresholdHint \
"The scale of the proxy images. By default it will be automatically computed out of the " \
"images headers when you set the proxy file(s) path. When the render scale (proxy) is set to " \
"a scale lower or equal to this value then the proxy image files will be used instead of the " \
"original images. You can change this parameter by checking the \"Custom scale\" checkbox " \
"so that you can change the scale at which the proxy images should be used instead of the original images."

#define kParamOriginalProxyScale "originalProxyScale"
#define kParamOriginalProxyScaleLabel "Original Proxy Scale"
#define kParamOriginalProxyScaleHint \
"The original scale of the proxy image."

#define kParamCustomProxyScale "customProxyScale"
#define kParamCustomProxyScaleLabel "Custom Proxy Scale"
#define kParamCustomProxyScaleHint \
"Check to enable the Proxy scale edition."

#define kParamOnMissingFrame "onMissingFrame"
#define kParamOnMissingFrameLabel "On Missing Frame"
#define kParamOnMissingFrameHint \
"What to do when a frame is missing from the sequence/stream."

#define kParamFrameMode "frameMode"
#define kParamFrameModeLabel "Frame Mode"
enum FrameModeEnum
{
    eFrameModeStartingTime,
    eFrameModeTimeOffset,
};
#define kParamFrameModeOptionStartingTime "Starting Time"
#define kParamFrameModeOptionTimeOffset "Time Offset"

#define kParamTimeOffset "timeOffset"
#define kParamTimeOffsetLabel "Time Offset"
#define kParamTimeOffsetHint \
"Offset applied to the sequence in time units (i.e. frames)."

#define kParamStartingTime "startingTime"
#define kParamStartingTimeLabel "Starting Time"
#define kParamStartingTimeHint \
"At what time (on the timeline) should this sequence/video start."

#define kParamOriginalFrameRange "originalFrameRange"
#define kParamOriginalFrameRangeLabel "Original Range"

#define kParamFirstFrame "firstFrame"
#define kParamFirstFrameLabel "First Frame"
#define kParamFirstFrameHint \
"The first frame this sequence/video should start at. This cannot be less " \
" than the first frame of the sequence and cannot be greater than the last" \
" frame of the sequence."

#define kParamLastFrame "lastFrame"
#define kParamLastFrameLabel "Last Frame"
#define kParamLastFrameHint \
"The frame this sequence/video should end at. This cannot be lesser " \
"than the first frame of the sequence and cannot be greater than the last " \
"frame of the sequence."

#define kParamBefore "before"
#define kParamBeforeLabel "Before"
#define kParamBeforeHint \
"What to do before the first frame of the sequence."

#define kParamAfter "after"
#define kParamAfterLabel "After"
#define kParamAfterHint \
"What to do after the last frame of the sequence."

#define kParamTimeDomainUserEdited "timeDomainUserEdited"

enum BeforeAfterEnum
{
    eBeforeAfterHold,
    eBeforeAfterLoop,
    eBeforeAfterBounce,
    eBeforeAfterBlack,
    eBeforeAfterError,
};

enum MissingEnum
{
    eMissingNearest,
    eMissingError,
    eMissingBlack,
};

#define kReaderOptionHold "Hold"
#define kReaderOptionHoldHint "While before the sequence, load the first frame."
#define kReaderOptionLoop "Loop"
#define kReaderOptionLoopHint "Repeat the sequence before the first frame"
#define kReaderOptionBounce "Bounce"
#define kReaderOptionBounceHint "Repeat the sequence in reverse before the first frame"
#define kReaderOptionBlack "Black"
#define kReaderOptionBlackHint "Render a black image"
#define kReaderOptionError "Error"
#define kReaderOptionErrorHint "Report an error"
#define kReaderOptionNearest "Load nearest"
#define kReaderOptionNearestHint "Try to load the nearest frame in the sequence/stream, if any."

#define kParamFilePremult "filePremult"
#define kParamFilePremultLabel "File Premult"
#define kParamFilePremultHint \
"The image file being read is considered to have this premultiplication state.\n"\
"On output, RGB images are always Opaque, Alpha and RGBA images are always Premultiplied (also called \"associated alpha\").\n"\
"To get UnPremultiplied (or \"unassociated alpha\") images, use the \"Unpremult\" plugin after this plugin.\n\n"\
"- Opaque means that the alpha channel is considered to be 1 (one), and it is not taken into account in colorspace conversion.\n" \
"- Premultiplied, red, green and blue channels are divided by the alpha channel "\
"before applying the colorspace conversion, and re-multiplied by alpha after colorspace conversion.\n"\
"- UnPremultiplied, means that red, green and blue channels are not modified "\
"before applying the colorspace conversion, and are multiplied by alpha after colorspace conversion.\n"\
"This is set automatically from the image file and the plugin, but can be adjusted if this information is wrong in the file metadata.\n"\
"RGB images can only be Opaque, and Alpha images can only be Premultiplied (the value of this parameter doesn't matter).\n"
#define kParamFilePremultOptionOpaqueHint \
"The image is opaque and so has no premultiplication state, as if the alpha component in all pixels were set to the white point."
#define kParamFilePremultOptionPreMultipliedHint \
"The image is premultiplied by its alpha (also called \"associated alpha\")."
#define kParamFilePremultOptionUnPreMultipliedHint \
"The image is unpremultiplied (also called \"unassociated alpha\")."

#define kParamOutputComponents "outputComponents"
#define kParamOutputComponentsLabel "Output Components"
#define kParamOutputComponentsHint "Components present in the output. The default value is set from the first frame in the sequence."
#define kParamOutputComponentsOptionRGBA "RGBA"
#define kParamOutputComponentsOptionRGB "RGB"
#define kParamOutputComponentsOptionAlpha "Alpha"

#define kParamInputSpaceLabel "File Colorspace"

#define kParamFrameRate "frameRate"
#define kParamFrameRateLabel "Frame rate"
#define kParamFrameRateHint "By default this value is guessed from the file. You can override it by checking the Custom fps parameter. " \
"The value of this parameter is what will be visible by the effects down-stream."

#define kParamCustomFps "customFps"
#define kParamCustomFpsLabel "Custom FPS"
#define kParamCustomFpsHint "If checked, you can freely force the value of the frame rate parameter."

#define MISSING_FRAME_NEAREST_RANGE 100

#define kSupportsMultiResolution 1
#define kSupportsRenderScale 1 // GenericReader supports render scale: it scales images and uses proxy image when applicable

#define GENERIC_READER_USE_MULTI_THREAD

static bool gHostIsNatron   = false;
static bool gHostSupportsRGBA   = false;
static bool gHostSupportsRGB    = false;
static bool gHostSupportsAlpha  = false;
static OFX::PixelComponentEnum gOutputComponentsMap[4];



static const char*
premultString(OFX::PreMultiplicationEnum e)
{
    switch (e) {
        case OFX::eImageOpaque:
            return "Opaque";
        case OFX::eImagePreMultiplied:
            return "PreMultiplied";
        case OFX::eImageUnPreMultiplied:
            return "UnPreMultiplied";
    }
    return "Unknown";
}

GenericReaderPlugin::GenericReaderPlugin(OfxImageEffectHandle handle,
                                         bool supportsRGBA,
                                         bool supportsRGB,
                                         bool supportsAlpha,
                                         bool supportsTiles)
: OFX::ImageEffect(handle)
, _missingFrameParam(0)
, _outputClip(0)
, _fileParam(0)
, _proxyFileParam(0)
, _proxyThreshold(0)
, _originalProxyScale(0)
, _enableCustomScale(0)
, _firstFrame(0)
, _beforeFirst(0)
, _lastFrame(0)
, _afterLast(0)
, _frameMode(0)
, _timeOffset(0)
, _startingTime(0)
, _originalFrameRange(0)
, _outputComponents(0)
, _premult(0)
, _timeDomainUserSet(0)
, _customFPS(0)
, _fps(0)
, _ocio(new GenericOCIO(this))
, _sequenceFromFiles()
, _supportsRGBA(supportsRGBA)
, _supportsRGB(supportsRGB)
, _supportsAlpha(supportsAlpha)
, _supportsTiles(supportsTiles)
{
    _outputClip = fetchClip(kOfxImageEffectOutputClipName);

    _fileParam = fetchStringParam(kParamFilename);
    _proxyFileParam = fetchStringParam(kParamProxy);
    _proxyThreshold = fetchDouble2DParam(kParamProxyThreshold);
    _originalProxyScale = fetchDouble2DParam(kParamOriginalProxyScale);
    _enableCustomScale = fetchBooleanParam(kParamCustomProxyScale);
    _missingFrameParam = fetchChoiceParam(kParamOnMissingFrame);
    _firstFrame = fetchIntParam(kParamFirstFrame);
    _beforeFirst = fetchChoiceParam(kParamBefore);
    _lastFrame = fetchIntParam(kParamLastFrame);
    _afterLast = fetchChoiceParam(kParamAfter);
    _frameMode = fetchChoiceParam(kParamFrameMode);
    _timeOffset = fetchIntParam(kParamTimeOffset);
    _startingTime = fetchIntParam(kParamStartingTime);
    _originalFrameRange = fetchInt2DParam(kParamOriginalFrameRange);
    _timeDomainUserSet = fetchBooleanParam(kParamTimeDomainUserEdited);
    _outputComponents = fetchChoiceParam(kParamOutputComponents);
    _premult = fetchChoiceParam(kParamFilePremult);
    _customFPS = fetchBooleanParam(kParamCustomFps);
    _fps = fetchDoubleParam(kParamFrameRate);

    _proxyThreshold->setIsSecret(true);
    _enableCustomScale->setIsSecret(true);
    _timeOffset->setIsSecret(true);
}

GenericReaderPlugin::~GenericReaderPlugin()
{
}



void
GenericReaderPlugin::restoreStateFromParameters()
{
    std::string filename;
    
    if (!gHostIsNatron) {
        
        _fileParam->getValue(filename);
        
        if (!filename.empty()) {
            setSequenceFromFile(filename);
        }
        
        //reset the original range param only if the host is not Natron
        _originalFrameRange->setValue(kOfxFlagInfiniteMin, kOfxFlagInfiniteMax);
    }
    
<<<<<<< HEAD
    _oldFileName = filename;
    
    OfxRangeD tmp;
=======
    OfxRangeI tmp;
>>>>>>> 7a37a5cd
    if (getSequenceTimeDomainInternal(tmp,true)) {
        
        bool timeDomainUserEdited;
        _timeDomainUserSet->getValue(timeDomainUserEdited);
        
        timeDomainFromSequenceTimeDomain(tmp, true, !timeDomainUserEdited);
    }
    ///We call restoreState with the first frame of the sequence so we're almost sure it will work
    ///unless the user did a mistake. We are also safe to assume that images specs are the same for
    ///all the sequence
    _fileParam->getValueAtTime(tmp.min, filename);
    
    restoreState(filename);
    
    bool customFps;
    _customFPS->getValue(customFps);
    if (!customFps) {
        double fps;
        bool gotFps = getFrameRate(filename, &fps);
        if (gotFps) {
            _fps->setValue(fps);
        }
    }
}

bool
GenericReaderPlugin::getTimeDomain(OfxRangeD &range)
{
    OfxRangeI rangeI;
    bool ret = getSequenceTimeDomainInternal(rangeI, false);
    if (ret) {
        timeDomainFromSequenceTimeDomain(rangeI, false);
        range.min = rangeI.min;
        range.max = rangeI.max;
    }
    return ret;
}

bool
GenericReaderPlugin::getSequenceTimeDomainInternal(OfxRangeI& range, bool canSetOriginalFrameRange)
{
    
    ///compute the frame-range
    
    std::string filename;
    _fileParam->getValue(filename);
    ///call the plugin specific getTimeDomain (if it is a video-stream , it is responsible to
    ///find-out the time domain. If this function return false, it means this is an image sequence
    ///in which case our sequence parser will give us the sequence range
    if (!getSequenceTimeDomain(filename, range)) {
        ////first-off check if the original frame range param has valid values, in which
        ///case we don't bother calculating the frame range
        int originalMin,originalMax;
        _originalFrameRange->getValue(originalMin, originalMax);
        if (originalMin != kOfxFlagInfiniteMin && originalMax != kOfxFlagInfiniteMax) {
            range.min = originalMin;
            range.max = originalMax;
            return true;
        }

        if (_sequenceFromFiles.size() == 1) {
            range.min = range.max = 1;
        } else if (_sequenceFromFiles.size() > 1) {
            range.min = _sequenceFromFiles.begin()->first;
            range.max = _sequenceFromFiles.rbegin()->first;
        } else {
            range.min = range.max = 1;
        }
    }
    

    //// From http://openfx.sourceforge.net/Documentation/1.3/ofxProgrammingReference.html#SettingParams
//    Plugins are free to set parameters in limited set of circumstances, typically relating to user interaction. You can only set parameters in the following actions passed to the plug-in's main entry function...
//    
//    The Create Instance Action
//    The The Begin Instance Changed Action
//    The The Instance Changed Action
//    The The End Instance Changed Action
//    The The Sync Private Data Action
    if (!filename.empty() && canSetOriginalFrameRange) {
        _originalFrameRange->setValue(range.min, range.max);
    }
    return true;
}


void
GenericReaderPlugin::timeDomainFromSequenceTimeDomain(OfxRangeI& range, bool mustSetFrameRange, bool setFirstLastFrame)
{
    ///the values held by GUI parameters
    int frameRangeFirst,frameRangeLast;
    int startingTime;
    if (mustSetFrameRange) {
        frameRangeFirst = range.min;
        frameRangeLast = range.max;
        startingTime = frameRangeFirst;
        
        _firstFrame->setRange(range.min, range.max);
        _lastFrame->setRange(range.min, range.max);
        
        if (setFirstLastFrame) {
            _firstFrame->setValue(range.min);
            _lastFrame->setValue(range.max);
        }
        
        _originalFrameRange->setValue(range.min, range.max);
    } else {
        ///these are the value held by the "First frame" and "Last frame" param
        _firstFrame->getValue(frameRangeFirst);
        _lastFrame->getValue(frameRangeLast);
        _startingTime->getValue(startingTime);
    }
    
    range.min = startingTime;
    range.max = startingTime + frameRangeLast - frameRangeFirst;
}


static bool
fileExists(const std::string& filename)
{
    std::ifstream f(filename.c_str());
    bool ret = f.good();
    f.close();
    return ret;
}

GenericReaderPlugin::GetSequenceTimeRetEnum
GenericReaderPlugin::getSequenceTime(double t, double *sequenceTime)
{
    int timeOffset;
    _timeOffset->getValue(timeOffset);
    
    
    ///get the time sequence domain
    OfxRangeI sequenceTimeDomain;
    _firstFrame->getValue(sequenceTimeDomain.min);
    _lastFrame->getValue(sequenceTimeDomain.max);

    
    ///the return value
    *sequenceTime = t - timeOffset ;

    
    ///get the offset from the starting time of the sequence in case we bounce or loop
    int timeOffsetFromStart = (int)t -  sequenceTimeDomain.min;
    
    ///if the time given is before the sequence
    if (sequenceTimeDomain.min <= *sequenceTime && *sequenceTime <= sequenceTimeDomain.max) {
        return eGetSequenceTimeWithinSequence;
    } else if (*sequenceTime < sequenceTimeDomain.min) {
        /////if we're before the first frame
        int beforeChoice_i;
        _beforeFirst->getValue(beforeChoice_i);
        BeforeAfterEnum beforeChoice = BeforeAfterEnum(beforeChoice_i);
        switch (beforeChoice) {
            case eBeforeAfterHold: //hold
                *sequenceTime = sequenceTimeDomain.min;
                return eGetSequenceTimeBeforeSequence;

            case eBeforeAfterLoop: //loop
                timeOffsetFromStart %= (int)(sequenceTimeDomain.max - sequenceTimeDomain.min + 1);
                *sequenceTime = sequenceTimeDomain.max + timeOffsetFromStart;
                return eGetSequenceTimeBeforeSequence;

            case eBeforeAfterBounce: { //bounce
                int sequenceIntervalsCount = timeOffsetFromStart / (sequenceTimeDomain.max - sequenceTimeDomain.min);
                ///if the sequenceIntervalsCount is odd then do exactly like loop, otherwise do the load the opposite frame
                if (sequenceIntervalsCount % 2 == 0) {
                    timeOffsetFromStart %= (int)(sequenceTimeDomain.max - sequenceTimeDomain.min + 1);
                    *sequenceTime = sequenceTimeDomain.min - timeOffsetFromStart;
                } else {
                    timeOffsetFromStart %= (int)(sequenceTimeDomain.max - sequenceTimeDomain.min + 1);
                    *sequenceTime = sequenceTimeDomain.max + timeOffsetFromStart;
                }
                return eGetSequenceTimeBeforeSequence;
            }
            case eBeforeAfterBlack: //black
                return eGetSequenceTimeBlack;

            case eBeforeAfterError: //error
                setPersistentMessage(OFX::Message::eMessageError, "", "Out of frame range");
                return eGetSequenceTimeError;
        }

    } else {
        assert(*sequenceTime > sequenceTimeDomain.max); ///the time given is after the sequence
        /////if we're after the last frame
        int afterChoice_i;
        _afterLast->getValue(afterChoice_i);
        BeforeAfterEnum afterChoice = BeforeAfterEnum(afterChoice_i);

        switch (afterChoice) {
            case eBeforeAfterHold: //hold
                *sequenceTime = sequenceTimeDomain.max;
                return eGetSequenceTimeAfterSequence;

            case eBeforeAfterLoop: //loop
                timeOffsetFromStart %= (int)(sequenceTimeDomain.max - sequenceTimeDomain.min + 1);
                *sequenceTime = sequenceTimeDomain.min + timeOffsetFromStart;
                return eGetSequenceTimeAfterSequence;

            case eBeforeAfterBounce: { //bounce
                int sequenceIntervalsCount = timeOffsetFromStart / (sequenceTimeDomain.max - sequenceTimeDomain.min);
                ///if the sequenceIntervalsCount is odd then do exactly like loop, otherwise do the load the opposite frame
                if (sequenceIntervalsCount % 2 == 0) {
                    timeOffsetFromStart %= (int)(sequenceTimeDomain.max - sequenceTimeDomain.min + 1);
                    *sequenceTime = sequenceTimeDomain.min + timeOffsetFromStart;
                } else {
                    timeOffsetFromStart %= (int)(sequenceTimeDomain.max - sequenceTimeDomain.min + 1);
                    *sequenceTime = sequenceTimeDomain.max - timeOffsetFromStart;
                }
                return eGetSequenceTimeAfterSequence;
            }
            case eBeforeAfterBlack: //black
                return eGetSequenceTimeBlack;
                break;

            case eBeforeAfterError: //error
                setPersistentMessage(OFX::Message::eMessageError, "", "Out of frame range");
                return eGetSequenceTimeError;
        }
    }
    return eGetSequenceTimeError;
}

GenericReaderPlugin::GetFilenameRetCodeEnum
GenericReaderPlugin::getFilenameAtSequenceTime(double sequenceTime,
                                               bool proxyFiles,
                                               std::string *filename)
{
    GetFilenameRetCodeEnum ret;
    OfxRangeI sequenceTimeDomain;
    getSequenceTimeDomainInternal(sequenceTimeDomain,false);

    int missingFrame_i;
    _missingFrameParam->getValue(missingFrame_i);
    const MissingEnum missingFrame = MissingEnum(missingFrame_i);

    std::string filename0;

    bool filenameGood = true;
    int offset = 0;

    do {
        _fileParam->getValueAtTime(sequenceTime + offset, *filename);
        if (offset == 0) {
            filename0 = *filename; // for error reporting
        }
        if (filename->empty()) {
            filenameGood = false;
        }
        else {
            std::ifstream fs(filename->c_str());
            filenameGood = fs.is_open() && fs.good();
        }
        if (filenameGood) {
            ret = eGetFileNameReturnedFullRes;
            // now, try the proxy file
            if (proxyFiles) {
                std::string proxyFileName;
                bool proxyGood;
                _proxyFileParam->getValueAtTime(sequenceTime + offset, proxyFileName);
                if (proxyFileName.empty()) {
                    proxyGood = false;
                } else {
                    std::ifstream fs(proxyFileName.c_str());
                    proxyGood = fs.is_open() && fs.good();
                }
                if (proxyGood) {
                    // proxy file exists, replace the filename with the proxy name
                    *filename = proxyFileName;
                    ret = eGetFileNameReturnedProxy;
                }
            }
        }
        if (offset <= 0) {
            offset = -offset + 1;
        } else {
            offset = -offset;
        }
    } while (missingFrame == eMissingNearest &&      // only loop if eMissingNearest
             !filenameGood &&                        // and no valid file was found
             offset <= MISSING_FRAME_NEAREST_RANGE); // and we are within range

    if (filenameGood) {
        // ret is already set (see above)
    } else {
        *filename = filename0; // reset to the original frame name;
        switch (missingFrame) {
            case eMissingNearest: // Load nearest
            case eMissingError:   // Error
                /// For images sequences, we can safely say this is  a missing frame. For video-streams we do not know and the derived class
                // will have to handle the case itself.
                ret = eGetFileNameFailed;
                // return a black image
                break;
            case eMissingBlack:  // Black image
                /// For images sequences, we can safely say this is  a missing frame. For video-streams we do not know and the derived class
                // will have to handle the case itself.
                ret = eGetFileNameBlack;
                break;
        }
    }
    return ret;
}

OfxStatus
GenericReaderPlugin::getFilenameAtTime(double t, std::string *filename)
{
    double sequenceTime;
    GetSequenceTimeRetEnum getSequenceTimeRet = getSequenceTime(t, &sequenceTime);
    switch (getSequenceTimeRet) {
        case eGetSequenceTimeBlack:
            return kOfxStatReplyDefault;

        case eGetSequenceTimeError:
            return kOfxStatFailed;

        case eGetSequenceTimeBeforeSequence:
        case eGetSequenceTimeWithinSequence:
        case eGetSequenceTimeAfterSequence:
            break;
    }
    GetFilenameRetCodeEnum getFilenameAtSequenceTimeRet = getFilenameAtSequenceTime(sequenceTime, false, filename);
    switch (getFilenameAtSequenceTimeRet) {
        case eGetFileNameFailed:
            // do not setPersistentMessage()!
            return kOfxStatFailed;

        case eGetFileNameBlack:
            return kOfxStatReplyDefault;

        case eGetFileNameReturnedFullRes:
        case eGetFileNameReturnedProxy:
            break;
    }
    return kOfxStatOK;
}

int
GenericReaderPlugin::getStartingTime()
{
    int startingTime;
    _startingTime->getValue(startingTime);
    return startingTime;
}

void
GenericReaderPlugin::copyPixelData(const OfxRectI& renderWindow,
                                   const void *srcPixelData,
                                   const OfxRectI& srcBounds,
                                   OFX::PixelComponentEnum srcPixelComponents,
                                   OFX::BitDepthEnum srcBitDepth,
                                   int srcRowBytes,
                                   void *dstPixelData,
                                   const OfxRectI& dstBounds,
                                   OFX::PixelComponentEnum dstPixelComponents,
                                   OFX::BitDepthEnum dstBitDepth,
                                   int dstRowBytes)
{
    assert(srcPixelData && dstPixelData);
    assert(srcBounds.y1 <= renderWindow.y1 && renderWindow.y1 <= renderWindow.y2 && renderWindow.y2 <= srcBounds.y2);
    assert(srcBounds.x1 <= renderWindow.x1 && renderWindow.x1 <= renderWindow.x2 && renderWindow.x2 <= srcBounds.x2);

#ifdef GENERIC_READER_USE_MULTI_THREAD
    copyPixels(*this, renderWindow,
               srcPixelData, srcBounds, srcPixelComponents, srcBitDepth, srcRowBytes,
               dstPixelData, dstBounds, dstPixelComponents, dstBitDepth, dstRowBytes);
#else
    copyPixelsNT(*this, renderWindow,
                 srcPixelData, srcBounds, srcPixelComponents, srcBitDepth, srcRowBytes,
                 dstPixelData, dstBounds, dstPixelComponents, dstBitDepth, dstRowBytes);
#endif
}

// update the window of dst defined by nextRenderWindow by halving the corresponding area in src.
// proofread and fixed by F. Devernay on 3/10/2014
template <typename PIX,int nComponents>
static void
halveWindow(const OfxRectI& nextRenderWindow,
            const PIX* srcPixels,
            const OfxRectI& srcBounds,
            int srcRowBytes,
            PIX* dstPixels,
            const OfxRectI& dstBounds,
            int dstRowBytes)
{
    int srcRowSize = srcRowBytes / sizeof(PIX);
    int dstRowSize = dstRowBytes / sizeof(PIX);
    
    const PIX* srcData =  srcPixels - (srcBounds.x1 * nComponents + srcRowSize * srcBounds.y1);
    PIX* dstData = dstPixels - (dstBounds.x1 * nComponents + dstRowSize * dstBounds.y1);
    
    assert(nextRenderWindow.x1 * 2 >= (srcBounds.x1 - 1) && (nextRenderWindow.x2-1) * 2 < srcBounds.x2 &&
           nextRenderWindow.y1 * 2 >= (srcBounds.y1 - 1) && (nextRenderWindow.y2-1) * 2 < srcBounds.y2);
    for (int y = nextRenderWindow.y1; y < nextRenderWindow.y2;++y) {
        
        const PIX* srcLineStart = srcData + y * 2 * srcRowSize;
        PIX* dstLineStart = dstData + y * dstRowSize;

        bool pickNextRow = (y * 2) < (srcBounds.y2 - 1);
        bool pickThisRow = (y * 2) >= (srcBounds.y1);
        int sumH = (int)pickNextRow + (int)pickThisRow;
        assert(sumH == 1 || sumH == 2);
        for (int x = nextRenderWindow.x1; x < nextRenderWindow.x2;++x) {
            
            bool pickNextCol = (x * 2) < (srcBounds.x2 - 1);
            bool pickThisCol = (x * 2) >= (srcBounds.x1);
            int sumW = (int)pickThisCol + (int)pickNextCol;
            assert(sumW == 1 || sumW == 2);
            for (int k = 0; k < nComponents; ++k) {
                ///a b
                ///c d
                
                PIX a = (pickThisCol && pickThisRow) ? srcLineStart[x * 2 * nComponents + k] : 0;
                PIX b = (pickNextCol && pickThisRow) ? srcLineStart[(x * 2 + 1) * nComponents + k] : 0;
                PIX c = (pickThisCol && pickNextRow) ? srcLineStart[(x * 2 * nComponents) + srcRowSize + k]: 0;
                PIX d = (pickNextCol && pickNextRow) ? srcLineStart[(x * 2 + 1) * nComponents + srcRowSize + k] : 0;

                assert(sumW == 2 || (sumW == 1 && ((a == 0 && c == 0) || (b == 0 && d == 0))));
                assert(sumH == 2 || (sumH == 1 && ((a == 0 && b == 0) || (c == 0 && d == 0))));
                dstLineStart[x * nComponents + k] = (a + b + c + d) / (sumH * sumW);
            }
        }
    }
}

// update the window of dst defined by originalRenderWindow by mipmapping the windows of src defined by renderWindowFullRes
// proofread and fixed by F. Devernay on 3/10/2014
template <typename PIX,int nComponents>
static void
buildMipMapLevel(OFX::ImageEffect* instance,
                 const OfxRectI& originalRenderWindow,
                 const OfxRectI& renderWindowFullRes,
                 unsigned int level,
                 const PIX* srcPixels,
                 const OfxRectI& srcBounds,
                 int srcRowBytes,
                 PIX* dstPixels,
                 const OfxRectI& dstBounds,
                 int dstRowBytes)
{
    assert(level > 0);

    std::auto_ptr<OFX::ImageMemory> mem;
    size_t memSize = 0;
    std::auto_ptr<OFX::ImageMemory> tmpMem;
    size_t tmpMemSize = 0;
    PIX* nextImg = NULL;

    const PIX* previousImg = srcPixels;
    OfxRectI previousBounds = srcBounds;
    int previousRowBytes = srcRowBytes;

    OfxRectI nextRenderWindow = renderWindowFullRes;

    ///Build all the mipmap levels until we reach the one we are interested in
    for (unsigned int i = 1; i < level; ++i) {
        // loop invariant:
        // - previousImg, previousBounds, previousRowBytes describe the data ate the level before i
        // - nextRenderWindow contains the renderWindow at the level before i
        //
        ///Halve the smallest enclosing po2 rect as we need to render a minimum of the renderWindow
        nextRenderWindow = downscalePowerOfTwoSmallestEnclosing(nextRenderWindow, 1);
#     ifdef DEBUG
        {
            // check that doing i times 1 level is the same as doing i levels
            OfxRectI nrw = downscalePowerOfTwoSmallestEnclosing(renderWindowFullRes, i);
            assert(nrw.x1 == nextRenderWindow.x1 && nrw.x2 == nextRenderWindow.x2 && nrw.y1 == nextRenderWindow.y1 && nrw.y2 == nextRenderWindow.y2);
        }
#     endif
        ///Allocate a temporary image if necessary, or reuse the previously allocated buffer
        int nextRowBytes =  (nextRenderWindow.x2 - nextRenderWindow.x1)  * nComponents * sizeof(PIX);
        size_t newMemSize =  (nextRenderWindow.y2 - nextRenderWindow.y1) * nextRowBytes;
        if (tmpMem.get()) {
            // there should be enough memory: no need to reallocate
            assert(tmpMemSize >= memSize);
        } else {
            tmpMem.reset(new OFX::ImageMemory(newMemSize, instance));
            tmpMemSize = newMemSize;
        }
        nextImg = (float*)tmpMem->lock();

        halveWindow<PIX, nComponents>(nextRenderWindow, previousImg, previousBounds, previousRowBytes, nextImg, nextRenderWindow, nextRowBytes);

        ///Switch for next pass
        previousBounds = nextRenderWindow;
        previousRowBytes = nextRowBytes;
        previousImg = nextImg;
        mem = tmpMem;
        memSize = tmpMemSize;
    }
    // here:
    // - previousImg, previousBounds, previousRowBytes describe the data ate the level before 'level'
    // - nextRenderWindow contains the renderWindow at the level before 'level'

    ///On the last iteration halve directly into the dstPixels
    ///The nextRenderWindow should be equal to the original render window.
    nextRenderWindow = downscalePowerOfTwoSmallestEnclosing(nextRenderWindow, 1);
    assert(originalRenderWindow.x1 == nextRenderWindow.x1 && originalRenderWindow.x2 == nextRenderWindow.x2 &&
           originalRenderWindow.y1 == nextRenderWindow.y1 && originalRenderWindow.y2 == nextRenderWindow.y2);

    halveWindow<PIX, nComponents>(nextRenderWindow, previousImg, previousBounds, previousRowBytes, dstPixels, dstBounds, dstRowBytes);
    // mem and tmpMem are freed at destruction
}



void
GenericReaderPlugin::scalePixelData(const OfxRectI& originalRenderWindow,
                                    const OfxRectI& renderWindow,
                                    unsigned int levels,
                                    const void* srcPixelData,
                                    OFX::PixelComponentEnum srcPixelComponents,
                                    OFX::BitDepthEnum srcPixelDepth,
                                    const OfxRectI& srcBounds,
                                    int srcRowBytes,
                                    void* dstPixelData,
                                    OFX::PixelComponentEnum dstPixelComponents,
                                    OFX::BitDepthEnum dstPixelDepth,
                                    const OfxRectI& dstBounds,
                                    int dstRowBytes)
{
    assert(srcPixelData && dstPixelData);
    
    // do the rendering
    if (dstPixelDepth != OFX::eBitDepthFloat ||
        (dstPixelComponents != OFX::ePixelComponentRGBA &&
         dstPixelComponents != OFX::ePixelComponentRGB &&
         dstPixelComponents != OFX::ePixelComponentAlpha) ||
        dstPixelDepth != srcPixelDepth ||
        dstPixelComponents != srcPixelComponents) {
        OFX::throwSuiteStatusException(kOfxStatErrFormat);
    }
    
    if (dstPixelComponents == OFX::ePixelComponentRGBA) {
        if (!_supportsRGBA) {
            OFX::throwSuiteStatusException(kOfxStatErrFormat);
        }
        buildMipMapLevel<float, 4>(this, originalRenderWindow, renderWindow, levels, (const float*)srcPixelData,
                                   srcBounds, srcRowBytes, (float*)dstPixelData, dstBounds, dstRowBytes);
    } else if (dstPixelComponents == OFX::ePixelComponentRGB) {
        if (!_supportsRGB) {
            OFX::throwSuiteStatusException(kOfxStatErrFormat);
        }
        buildMipMapLevel<float, 3>(this, originalRenderWindow, renderWindow, levels, (const float*)srcPixelData,
                                   srcBounds, srcRowBytes, (float*)dstPixelData, dstBounds, dstRowBytes);
    }  else if (dstPixelComponents == OFX::ePixelComponentAlpha) {
        if (!_supportsAlpha) {
            OFX::throwSuiteStatusException(kOfxStatErrFormat);
        }
        buildMipMapLevel<float, 1>(this, originalRenderWindow, renderWindow,levels, (const float*)srcPixelData,
                                   srcBounds, srcRowBytes, (float*)dstPixelData, dstBounds, dstRowBytes);
    } // switch
}

/* set up and run a copy processor */
static void
setupAndFillWithBlack(OFX::PixelProcessorFilterBase & processor,
                      const OfxRectI &renderWindow,
                      void *dstPixelData,
                      const OfxRectI& dstBounds,
                      OFX::PixelComponentEnum dstPixelComponents,
                      OFX::BitDepthEnum dstPixelDepth,
                      int dstRowBytes)
{
    // set the images
    processor.setDstImg(dstPixelData, dstBounds, dstPixelComponents, dstPixelDepth, dstRowBytes);
    
    // set the render window
    processor.setRenderWindow(renderWindow);
    
    // Call the base class process member, this will call the derived templated process code
    processor.process();
}


void
GenericReaderPlugin::fillWithBlack(const OfxRectI &renderWindow,
                                   void *dstPixelData,
                                   const OfxRectI& dstBounds,
                                   OFX::PixelComponentEnum dstPixelComponents,
                                   OFX::BitDepthEnum dstBitDepth,
                                   int dstRowBytes)
{
    if (dstPixelComponents == OFX::ePixelComponentRGBA) {
        if (!_supportsRGBA) {
            OFX::throwSuiteStatusException(kOfxStatErrFormat);
        }
        OFX::BlackFiller<float, 4> fred(*this);
        setupAndFillWithBlack(fred, renderWindow, dstPixelData, dstBounds, dstPixelComponents, dstBitDepth, dstRowBytes);
    } else if (dstPixelComponents == OFX::ePixelComponentRGB) {
        if (!_supportsRGB) {
            OFX::throwSuiteStatusException(kOfxStatErrFormat);
        }
        OFX::BlackFiller<float, 3> fred(*this);
        setupAndFillWithBlack(fred, renderWindow, dstPixelData, dstBounds, dstPixelComponents, dstBitDepth, dstRowBytes);
    }  else if (dstPixelComponents == OFX::ePixelComponentAlpha) {
        if (!_supportsAlpha) {
            OFX::throwSuiteStatusException(kOfxStatErrFormat);
        }
        OFX::BlackFiller<float, 1> fred(*this);
        setupAndFillWithBlack(fred, renderWindow, dstPixelData, dstBounds, dstPixelComponents, dstBitDepth, dstRowBytes);
    } // switch

}


static void
setupAndProcess(OFX::PixelProcessorFilterBase & processor,
                int premultChannel,
                const OfxRectI &renderWindow,
                const void *srcPixelData,
                const OfxRectI& srcBounds,
                OFX::PixelComponentEnum srcPixelComponents,
                OFX::BitDepthEnum srcPixelDepth,
                int srcRowBytes,
                void *dstPixelData,
                const OfxRectI& dstBounds,
                OFX::PixelComponentEnum dstPixelComponents,
                OFX::BitDepthEnum dstPixelDepth,
                int dstRowBytes)
{
    assert(srcPixelData && dstPixelData);
    
    // make sure bit depths are sane
    if (srcPixelDepth != dstPixelDepth || srcPixelComponents != dstPixelComponents) {
        OFX::throwSuiteStatusException(kOfxStatErrFormat);
    }
    
    // set the images
    processor.setDstImg(dstPixelData, dstBounds, dstPixelComponents, dstPixelDepth, dstRowBytes);
    processor.setSrcImg(srcPixelData, srcBounds, srcPixelComponents, srcPixelDepth, srcRowBytes, 0);
    
    // set the render window
    processor.setRenderWindow(renderWindow);
    
    processor.setPremultMaskMix(true, premultChannel, 1.);
    
    // Call the base class process member, this will call the derived templated process code
    processor.process();
}


void
GenericReaderPlugin::unPremultPixelData(const OfxRectI &renderWindow,
                                        const void *srcPixelData,
                                        const OfxRectI& srcBounds,
                                        OFX::PixelComponentEnum srcPixelComponents,
                                        OFX::BitDepthEnum srcPixelDepth,
                                        int srcRowBytes,
                                        void *dstPixelData,
                                        const OfxRectI& dstBounds,
                                        OFX::PixelComponentEnum dstPixelComponents,
                                        OFX::BitDepthEnum dstBitDepth,
                                        int dstRowBytes)
{
    assert(srcPixelData && dstPixelData);
    
    // do the rendering
    if (dstBitDepth != OFX::eBitDepthFloat || (dstPixelComponents != OFX::ePixelComponentRGBA && dstPixelComponents != OFX::ePixelComponentRGB && dstPixelComponents != OFX::ePixelComponentAlpha)) {
        OFX::throwSuiteStatusException(kOfxStatErrFormat);
    }
    if (dstPixelComponents == OFX::ePixelComponentRGBA) {
        if (!_supportsRGBA) {
            OFX::throwSuiteStatusException(kOfxStatErrFormat);
        }
        OFX::PixelCopierUnPremult<float, 4, 1, float, 4, 1> fred(*this);
        setupAndProcess(fred, 3, renderWindow, srcPixelData, srcBounds, srcPixelComponents, srcPixelDepth, srcRowBytes, dstPixelData, dstBounds, dstPixelComponents, dstBitDepth, dstRowBytes);
    } else {
        ///other pixel components means you want to copy only...
        assert(false);
    }
}

void
GenericReaderPlugin::premultPixelData(const OfxRectI &renderWindow,
                                      const void *srcPixelData,
                                      const OfxRectI& srcBounds,
                                      OFX::PixelComponentEnum srcPixelComponents,
                                      OFX::BitDepthEnum srcPixelDepth,
                                      int srcRowBytes,
                                      void *dstPixelData,
                                      const OfxRectI& dstBounds,
                                      OFX::PixelComponentEnum dstPixelComponents,
                                      OFX::BitDepthEnum dstBitDepth,
                                      int dstRowBytes)
{
    assert(srcPixelData && dstPixelData);
    
    // do the rendering
    if (dstBitDepth != OFX::eBitDepthFloat || (dstPixelComponents != OFX::ePixelComponentRGBA && dstPixelComponents != OFX::ePixelComponentRGB && dstPixelComponents != OFX::ePixelComponentAlpha)) {
        OFX::throwSuiteStatusException(kOfxStatErrFormat);
    }
    
    if (dstPixelComponents == OFX::ePixelComponentRGBA) {
        if (!_supportsRGBA) {
            OFX::throwSuiteStatusException(kOfxStatErrFormat);
        }
        OFX::PixelCopierPremult<float, 4, 1, float, 4, 1> fred(*this);
        setupAndProcess(fred, 3, renderWindow, srcPixelData, srcBounds, srcPixelComponents, srcPixelDepth, srcRowBytes, dstPixelData, dstBounds, dstPixelComponents, dstBitDepth, dstRowBytes);
        
    } else {
        ///other pixel components means you want to copy only...
        assert(false);
    }
}


bool
GenericReaderPlugin::getRegionOfDefinition(const OFX::RegionOfDefinitionArguments &args,
                                           OfxRectD &rod)
{
    if (!kSupportsRenderScale && (args.renderScale.x != 1. || args.renderScale.y != 1.)) {
        OFX::throwSuiteStatusException(kOfxStatFailed);
    }

    double sequenceTime;
    GetSequenceTimeRetEnum getSequenceTimeRet = getSequenceTime(args.time, &sequenceTime);
    switch (getSequenceTimeRet) {
        case eGetSequenceTimeBlack:
            return false;

        case eGetSequenceTimeError:
            OFX::throwSuiteStatusException(kOfxStatFailed);

        case eGetSequenceTimeBeforeSequence:
        case eGetSequenceTimeWithinSequence:
        case eGetSequenceTimeAfterSequence:
            break;
    }

    /*We don't want to use the proxy image for the region of definition*/
    std::string filename;
    GetFilenameRetCodeEnum getFilenameAtSequenceTimeRet = getFilenameAtSequenceTime(sequenceTime, false, &filename);
    switch (getFilenameAtSequenceTimeRet) {
        case eGetFileNameFailed:
            setPersistentMessage(OFX::Message::eMessageError, "", filename + ": Cannot load frame");
            OFX::throwSuiteStatusException(kOfxStatFailed);

        case eGetFileNameBlack:
            clearPersistentMessage();
            return false;

        case eGetFileNameReturnedFullRes:
        case eGetFileNameReturnedProxy:
            clearPersistentMessage();
            break;
    }

    std::string error;
    OfxRectI bounds;
    double par = 1.;
    bool success = getFrameBounds(filename, sequenceTime, &bounds, &par, &error);
    if (!success) {
        setPersistentMessage(OFX::Message::eMessageError, "", error);
        OFX::throwSuiteStatusException(kOfxStatFailed);
    }
    // get the PAR from the clip preferences, since it should be constant over time
    par = _outputClip->getPixelAspectRatio();
    rod.x1 = bounds.x1 * par;
    rod.x2 = bounds.x2 * par;
    rod.y1 = bounds.y1;
    rod.y2 = bounds.y2;

//    if (getFilenameAtSequenceTimeRet == eGetFileNameReturnedProxy) {
//        ///upscale the proxy RoD to be in canonical coords.
//        unsigned int mipmapLvl = getLevelFromScale(args.renderScale.x);
//        rod = upscalePowerOfTwo(rod, (double)mipmapLvl);
//    }
    
    return true;
}

void
GenericReaderPlugin::render(const OFX::RenderArguments &args)
{
    if (!_outputClip) {
        OFX::throwSuiteStatusException(kOfxStatFailed);
    }

    if (!kSupportsRenderScale && (args.renderScale.x != 1. || args.renderScale.y != 1.)) {
        OFX::throwSuiteStatusException(kOfxStatFailed);
    }

    assert(kSupportsRenderScale || (args.renderScale.x == 1. && args.renderScale.y == 1.));
    ///The image will have the appropriate size since we support the render scale (multi-resolution)
    std::auto_ptr<OFX::Image> dstImg(_outputClip->fetchImage(args.time));
    if (!dstImg.get()) {
        OFX::throwSuiteStatusException(kOfxStatFailed);
    }
    if (dstImg->getRenderScale().x != args.renderScale.x ||
        dstImg->getRenderScale().y != args.renderScale.y ||
        dstImg->getField() != args.fieldToRender) {
        setPersistentMessage(OFX::Message::eMessageError, "", "OFX Host gave image with wrong scale or field properties");
        OFX::throwSuiteStatusException(kOfxStatFailed);
    }

    void* dstPixelData = NULL;
    OfxRectI bounds;
    OFX::PixelComponentEnum pixelComponents;
    OFX::BitDepthEnum bitDepth;
    int dstRowBytes;
    getImageData(dstImg.get(), &dstPixelData, &bounds, &pixelComponents, &bitDepth, &dstRowBytes);
    if (bitDepth != OFX::eBitDepthFloat) {
        OFX::throwSuiteStatusException(kOfxStatErrFormat);
    }
    float* dstPixelDataF = (float*)dstPixelData;

    if (!dstPixelDataF) {
        setPersistentMessage(OFX::Message::eMessageError, "", "OFX Host provided an invalid image buffer");
        OFX::throwSuiteStatusException(kOfxStatFailed);
    }
    
    OFX::PixelComponentEnum outputComponents = getOutputComponents();
    if (pixelComponents != outputComponents) {
        setPersistentMessage(OFX::Message::eMessageError, "", "OFX Host dit not take into account output components");
        OFX::throwSuiteStatusException(kOfxStatErrImageFormat);
    }

    // are we in the image bounds
    if (args.renderWindow.x1 < bounds.x1 || args.renderWindow.x1 >= bounds.x2 || args.renderWindow.y1 < bounds.y1 || args.renderWindow.y1 >= bounds.y2 ||
        args.renderWindow.x2 <= bounds.x1 || args.renderWindow.x2 > bounds.x2 || args.renderWindow.y2 <= bounds.y1 || args.renderWindow.y2 > bounds.y2) {
        OFX::throwSuiteStatusException(kOfxStatErrValue);
        //throw std::runtime_error("render window outside of image bounds");
    }

    double sequenceTime;
    GetSequenceTimeRetEnum getSequenceTimeRet = getSequenceTime(args.time, &sequenceTime);
    switch (getSequenceTimeRet) {
        case eGetSequenceTimeBlack:
            fillWithBlack(args.renderWindow, dstPixelDataF, bounds,pixelComponents, dstImg->getPixelDepth(), dstRowBytes);
            return;

        case eGetSequenceTimeError:
            OFX::throwSuiteStatusException(kOfxStatFailed);

        case eGetSequenceTimeBeforeSequence:
        case eGetSequenceTimeWithinSequence:
        case eGetSequenceTimeAfterSequence:
            break;
    }

    bool useProxy = false;
    OfxPointD proxyScaleThreshold;
    _proxyThreshold->getValue(proxyScaleThreshold.x, proxyScaleThreshold.y);

    OfxPointD proxyOriginalScale;
    _originalProxyScale->getValue(proxyOriginalScale.x, proxyOriginalScale.y);
    
    ///We only support downscaling at a power of two.
    unsigned int renderMipmapLevel = getLevelFromScale(std::min(args.renderScale.x,args.renderScale.y));
    unsigned int proxyMipMapThresholdLevel = getLevelFromScale(std::min(proxyScaleThreshold.x, proxyScaleThreshold.y));
    unsigned int originalProxyMipMapLevel = getLevelFromScale(std::min(proxyOriginalScale.x, proxyOriginalScale.y));
    
    if (kSupportsRenderScale && (renderMipmapLevel >= proxyMipMapThresholdLevel)) {
        useProxy = true;
    }

    std::string filename;
    GetFilenameRetCodeEnum getFilenameAtSequenceTimeRet = getFilenameAtSequenceTime(sequenceTime, false, &filename);
    switch (getFilenameAtSequenceTimeRet) {
        case eGetFileNameFailed:
            setPersistentMessage(OFX::Message::eMessageError, "", filename + ": Cannot load frame");
            OFX::throwSuiteStatusException(kOfxStatFailed);

        case eGetFileNameBlack:
            clearPersistentMessage();
            fillWithBlack(args.renderWindow, dstPixelDataF, bounds, pixelComponents, dstImg->getPixelDepth(), dstRowBytes);
            return;

        case eGetFileNameReturnedFullRes:
            clearPersistentMessage();
            break;

        case eGetFileNameReturnedProxy:
            // we didn't ask for proxy!
            assert(false);
            OFX::throwSuiteStatusException(kOfxStatFailed);
    }

    std::string proxyFile;
    if (useProxy) {
        ///Use the proxy only if getFilenameAtSequenceTime returned a valid proxy filename different from the original file
        GetFilenameRetCodeEnum getFilenameAtSequenceTimeRetPx = getFilenameAtSequenceTime(sequenceTime, true, &proxyFile);
        switch (getFilenameAtSequenceTimeRetPx) {
            case eGetFileNameFailed:
                // should never happen: it should return at least the full res frame
                assert(false);
                OFX::throwSuiteStatusException(kOfxStatFailed);

            case eGetFileNameBlack:
                // should never happen: it should return at least the full res frame
                assert(false);
                fillWithBlack(args.renderWindow, dstPixelDataF, bounds,pixelComponents, dstImg->getPixelDepth(), dstRowBytes);
                return;

            case eGetFileNameReturnedFullRes:
                assert(proxyFile == filename);
                useProxy = false;
                break;

            case eGetFileNameReturnedProxy:
                assert(!proxyFile.empty());
                useProxy = (proxyFile != filename);
                break;
        }
    }


    // The args.renderWindow is already in pixels coordinate (render scale is already taken into account).
    // If the filename IS NOT a proxy file we have to make sure the renderWindow is
    // upscaled to a scale of (1,1). On the other hand if the filename IS a proxy we have to determine the actual RoD
    // of the proxy file and adjust the scale so it fits the given scale.
    // When in proxy mode renderWindowFullRes is the render window at the proxy mip map level
    int downscaleLevels = renderMipmapLevel; // the number of mipmap levels from the actual file (proxy or not) to the renderWindow

    if (_supportsTiles && useProxy && !proxyFile.empty()) {
        filename = proxyFile;
        downscaleLevels -= originalProxyMipMapLevel;
    }
    assert(downscaleLevels >= 0);
    
    if (filename.empty() || !fileExists(filename)) {
        fillWithBlack(args.renderWindow, dstPixelDataF, bounds, pixelComponents, dstImg->getPixelDepth(), dstRowBytes);
        return;
    }

    OfxRectI renderWindowFullRes;
    OfxRectI frameBounds;
    double par = 1.;
    std::string error;

    ///if the plug-in doesn't support tiles, just render the full rod
    bool success = getFrameBounds(filename, sequenceTime, &frameBounds, &par, &error);
    ///We shouldve checked above for any failure, now this is too late.
    if (!success) {
        setPersistentMessage(OFX::Message::eMessageError, "", error);
        OFX::throwSuiteStatusException(kOfxStatFailed);
    }

    renderWindowFullRes = upscalePowerOfTwo(args.renderWindow, downscaleLevels); // works even if downscaleLevels == 0

    // Intersect the full res renderwindow to the real rod,
    // because we may have gone a few pixels too far (but never more than 2^downscaleLevels-1 pixels)
    assert(renderWindowFullRes.x1 >= frameBounds.x1 - std::pow(2.,(double)downscaleLevels) + 1 &&
           renderWindowFullRes.x2 <= frameBounds.x2 + std::pow(2.,(double)downscaleLevels) - 1 &&
           renderWindowFullRes.y1 >= frameBounds.y1 - std::pow(2.,(double)downscaleLevels) + 1 &&
           renderWindowFullRes.y2 <= frameBounds.y2 + std::pow(2.,(double)downscaleLevels) - 1);
    intersect(renderWindowFullRes, frameBounds, &renderWindowFullRes);

    // Read into a temporary image, apply colorspace conversion, then copy.

    int premult_i;
    _premult->getValue(premult_i);
    OFX::PreMultiplicationEnum premult = (OFX::PreMultiplicationEnum)premult_i;
    // force premult for non-RGBA pixelComponents
    if (pixelComponents == OFX::ePixelComponentRGB) {
        premult = OFX::eImageOpaque;
    } else if (pixelComponents == OFX::ePixelComponentAlpha) {
        premult = OFX::eImagePreMultiplied;
    }

    // we have to do the final premultiplication if:
    // - pixelComponents is RGBA
    //  AND
    //   - buffer is PreMultiplied AND OCIO is not identity (OCIO works only on unpremultiplied data)
    //   OR
    //   - premult is unpremultiplied
    bool mustPremult = ((pixelComponents == OFX::ePixelComponentRGBA) &&
                        ((premult == OFX::eImagePreMultiplied && !_ocio->isIdentity(args.time)) ||
                         premult == OFX::eImageUnPreMultiplied));

    if (!mustPremult && _ocio->isIdentity(args.time) && (!kSupportsRenderScale || renderMipmapLevel == 0)) {
        // no colorspace conversion, no premultiplication, no proxy, just read file
        DBG(std::printf("decode (to dst)\n"));
        decode(filename, sequenceTime, args.renderWindow, dstPixelDataF, bounds, pixelComponents, dstRowBytes);

    } else {
        int pixelBytes = getPixelBytes(pixelComponents, bitDepth);
        int tmpRowBytes = (renderWindowFullRes.x2-renderWindowFullRes.x1) * pixelBytes;
        size_t memSize = (size_t)(renderWindowFullRes.y2-renderWindowFullRes.y1) * tmpRowBytes;
        OFX::ImageMemory mem(memSize, this);
        float *tmpPixelData = (float*)mem.lock();

        // read file
        DBG(std::printf("decode (to tmp)\n"));
        decode(filename, sequenceTime, renderWindowFullRes, tmpPixelData, renderWindowFullRes, pixelComponents, tmpRowBytes);

        ///do the color-space conversion
        if (!_ocio->isIdentity(args.time) && pixelComponents != OFX::ePixelComponentAlpha) {
            if (premult == OFX::eImagePreMultiplied) {
                assert(pixelComponents == OFX::ePixelComponentRGBA);
                DBG(std::printf("unpremult (tmp in-place)\n"));
                //tmpPixelData[0] = tmpPixelData[1] = tmpPixelData[2] = tmpPixelData[3] = 0.5;
                unPremultPixelData(renderWindowFullRes, tmpPixelData, renderWindowFullRes, pixelComponents, bitDepth, tmpRowBytes, tmpPixelData, renderWindowFullRes, pixelComponents, bitDepth, tmpRowBytes);
                //assert(tmpPixelData[0] == 1. && tmpPixelData[1] == 1. && tmpPixelData[2] == 1. && tmpPixelData[3] == 0.5);
            }
            DBG(std::printf("OCIO (tmp in-place)\n"));
            _ocio->apply(args.time, renderWindowFullRes, tmpPixelData, renderWindowFullRes, pixelComponents, tmpRowBytes);
        }
        
        if (kSupportsRenderScale && downscaleLevels > 0) {
            if (!mustPremult) {
                // we can write directly to dstPixelData
                /// adjust the scale to match the given output image
                DBG(std::printf("scale (no premult, tmp to dst)\n"));
                scalePixelData(args.renderWindow,renderWindowFullRes,(unsigned int)downscaleLevels, tmpPixelData, pixelComponents,
                               bitDepth, renderWindowFullRes, tmpRowBytes, dstPixelData,
                               pixelComponents, bitDepth, bounds, dstRowBytes);
            } else {
                // allocate a temporary image (we must avoid reading from dstPixelData, in case several threads are rendering the same area)
                int mem2RowBytes = (bounds.x2 - bounds.x1) * pixelBytes;
                size_t mem2Size = (bounds.y2 - bounds.y1) * mem2RowBytes;
                OFX::ImageMemory mem2(mem2Size, this);
                float *scaledPixelData = (float*)mem2.lock();

                /// adjust the scale to match the given output image
                DBG(std::printf("scale (tmp to scaled)\n"));
                scalePixelData(args.renderWindow,renderWindowFullRes,(unsigned int)downscaleLevels, tmpPixelData, pixelComponents,
                               bitDepth, renderWindowFullRes, tmpRowBytes, scaledPixelData,
                               pixelComponents, bitDepth, bounds, mem2RowBytes);
                // apply premult
                DBG(std::printf("premult (scaled to dst)\n"));
                //scaledPixelData[0] = scaledPixelData[1] = scaledPixelData[2] = 1.; scaledPixelData[3] = 0.5;
                premultPixelData(args.renderWindow, scaledPixelData, bounds, pixelComponents, bitDepth, mem2RowBytes, dstPixelData, bounds, pixelComponents, bitDepth, dstRowBytes);
                //assert(dstPixelDataF[0] == 0.5 && dstPixelDataF[1] == 0.5 && dstPixelDataF[2] == 0.5 && dstPixelDataF[3] == 0.5);
            }
        } else {
            // copy
            if (mustPremult) {
                DBG(std::printf("premult (no scale, tmp to dst)\n"));
                //tmpPixelData[0] = tmpPixelData[1] = tmpPixelData[2] = 1.; tmpPixelData[3] = 0.5;
                premultPixelData(args.renderWindow, tmpPixelData, renderWindowFullRes, pixelComponents, bitDepth, tmpRowBytes, dstPixelData, bounds, pixelComponents, bitDepth, dstRowBytes);
                //assert(dstPixelDataF[0] == 0.5 && dstPixelDataF[1] == 0.5 && dstPixelDataF[2] == 0.5 && dstPixelDataF[3] == 0.5);
            } else {
                DBG(std::printf("copy (no premult no scale, tmp to dst)\n"));
                copyPixelData(args.renderWindow, tmpPixelData, renderWindowFullRes, pixelComponents, bitDepth, tmpRowBytes, dstPixelData, bounds, pixelComponents, bitDepth, dstRowBytes);
            }
        }
        mem.unlock();
    }
}

void
GenericReaderPlugin::setSequenceFromFile(const std::string& filename)
{
    ///Do this only when the host is not Natron because we can't rely on the host to compute the frame range for us.
    ///Natron will set automatically the originalRange parameter when the user selects a file
    if (gHostIsNatron) {
        return;
    }
    
    SequenceParsing::FileNameContent content(filename);
    std::string pattern;
    ///We try to match all the files in the same directory that match the pattern with the frame number
    ///assumed to be in the last part of the filename. This is a harsh assumption but we can't just verify
    ///everything as it would take too much time.
    std::string noStr;
    int nbFrameNumbers = content.getPotentialFrameNumbersCount();
    content.getNumberByIndex(nbFrameNumbers - 1, &noStr);
    
    int numHashes = content.getNumPrependingZeroes();
    
    std::string noStrWithoutZeroes;
    for (std::size_t i = 0; i < noStr.size(); ++i) {
        if (noStr[i] == '0' && noStrWithoutZeroes.empty()) {
            continue;
        }
        noStrWithoutZeroes.push_back(noStr[i]);
    }
    
    if ((int)noStr.size() > numHashes) {
        numHashes += noStrWithoutZeroes.size();
    } else {
        numHashes = 1;
    }
    content.generatePatternWithFrameNumberAtIndex(nbFrameNumbers - 1,
                                                  numHashes,
                                                  &pattern);
    
    
    _sequenceFromFiles.clear();
    SequenceParsing::filesListFromPattern(pattern, &_sequenceFromFiles);

}


void
GenericReaderPlugin::inputFileChanged()
{
    std::string filename;
    
    if (!gHostIsNatron) {
        
        _fileParam->getValue(filename);
        
        setSequenceFromFile(filename);
        
        clearPersistentMessage();
        
        //reset the original range param only if not Natron
        _originalFrameRange->setValue(kOfxFlagInfiniteMin, kOfxFlagInfiniteMax);
    }
    
    
    OfxRangeI tmp;
    if (getSequenceTimeDomainInternal(tmp,true)) {
        timeDomainFromSequenceTimeDomain(tmp, true);
        _startingTime->setValue(tmp.min);
        
        ///We call onInputFileChanged with the first frame of the sequence so we're almost sure it will work
        ///unless the user did a mistake. We are also safe to assume that images specs are the same for
        ///all the sequence
        _fileParam->getValueAtTime(tmp.min, filename);
        ///let the derive class a chance to initialize any data structure it may need
        
        OFX::PixelComponentEnum components;
        OFX::PreMultiplicationEnum premult;
        if (filename != _oldFileName) {
            
            _oldFileName = filename;
            
            onInputFileChanged(filename, &premult, &components);
            // RGB is always Opaque, Alpha is always PreMultiplied
            if (components == OFX::ePixelComponentRGB) {
                premult = OFX::eImageOpaque;
            } else if (components == OFX::ePixelComponentAlpha) {
                premult = OFX::eImagePreMultiplied;
            }
            setOutputComponents(components);
            _premult->setValue((int)premult);
            
            bool customFps;
            _customFPS->getValue(customFps);
            if (!customFps) {
                double fps;
                bool gotFps = getFrameRate(filename, &fps);
                if (gotFps) {
                    _fps->setValue(fps);
                }
            }
        }
    }
}

void
GenericReaderPlugin::changedParam(const OFX::InstanceChangedArgs &args,
                                  const std::string &paramName)
{
    if (!kSupportsRenderScale && (args.renderScale.x != 1. || args.renderScale.y != 1.)) {
        OFX::throwSuiteStatusException(kOfxStatFailed);
    }

    // please check the reason for each parameter when it makes sense!

    if (paramName == kParamFilename) {
        if (args.reason != OFX::eChangeTime) {
            inputFileChanged();
        }

    } else if (paramName == kParamProxy) {
        ///Detect the scale of the proxy.
        std::string proxyFile,originalFileName;
        double sequenceTime;
        GetSequenceTimeRetEnum getSequenceTimeRet = getSequenceTime(args.time, &sequenceTime);
        switch (getSequenceTimeRet) {
            case eGetSequenceTimeBlack:
            case eGetSequenceTimeError:
                break;

            case eGetSequenceTimeBeforeSequence:
            case eGetSequenceTimeWithinSequence:
            case eGetSequenceTimeAfterSequence: {
                GetFilenameRetCodeEnum getFilenameAtSequenceTimeRet   = getFilenameAtSequenceTime(sequenceTime, false, &originalFileName);
                GetFilenameRetCodeEnum getFilenameAtSequenceTimeRetPx = getFilenameAtSequenceTime(sequenceTime, true, &proxyFile);

                if (getFilenameAtSequenceTimeRet == eGetFileNameReturnedFullRes &&
                    getFilenameAtSequenceTimeRetPx ==  eGetFileNameReturnedProxy &&
                    proxyFile != originalFileName) {
                    assert(!proxyFile.empty());
                    ///show the scale param
                    _proxyThreshold->setIsSecret(false);
                    _enableCustomScale->setIsSecret(false);

                    OfxPointD scale = detectProxyScale(originalFileName,proxyFile,args.time);
                    _proxyThreshold->setValue(scale.x, scale.y);
                    _originalProxyScale->setValue(scale.x, scale.y);
                } else {
                    _proxyThreshold->setIsSecret(true);
                    _enableCustomScale->setIsSecret(true);
                }
            }   break;
        }

    } else if (paramName == kParamCustomProxyScale) {
        bool enabled;
        _enableCustomScale->getValue(enabled);
        _proxyThreshold->setEnabled(enabled);

    } else if (paramName == kParamFirstFrame &&  args.reason == OFX::eChangeUserEdit) {

        int first;
        int last;
        _firstFrame->getValue(first);
        _lastFrame->getValue(last);
        _lastFrame->setRange(first, last);

        int offset;
        _timeOffset->getValue(offset);
        _startingTime->setValue(first + offset); // will be called with reason == eChangePluginEdit
        
        _timeDomainUserSet->setValue(true);

    } else if (paramName == kParamLastFrame && args.reason == OFX::eChangeUserEdit) {
        int first;
        int last;
        _firstFrame->getValue(first);
        _lastFrame->getValue(last);
        _firstFrame->setRange(first, last);
        
        _timeDomainUserSet->setValue(true);

    } else if (paramName == kParamFrameMode && args.reason == OFX::eChangeUserEdit) {
        int frameMode_i;
        _frameMode->getValue(frameMode_i);
        FrameModeEnum frameMode = FrameModeEnum(frameMode_i);
        switch (frameMode) {
            case eFrameModeStartingTime: //starting frame
                _startingTime->setIsSecret(false);
                _timeOffset->setIsSecret(true);
                break;
            case eFrameModeTimeOffset: //time offset
                _startingTime->setIsSecret(true);
                _timeOffset->setIsSecret(false);
                break;
        }

    } else if (paramName == kParamStartingTime && args.reason == OFX::eChangeUserEdit) {
        ///recompute the timedomain
        OfxRangeI sequenceTimeDomain;
        getSequenceTimeDomainInternal(sequenceTimeDomain,true);
        
        //also update the time offset
        int startingTime;
        _startingTime->getValue(startingTime);
        
        int firstFrame;
        _firstFrame->getValue(firstFrame);
        
        _timeOffset->setValue(startingTime - firstFrame);
        
    } else if (paramName == kParamTimeOffset && args.reason == OFX::eChangeUserEdit) {

        //also update the starting frame
        int offset;
        _timeOffset->getValue(offset);
        int first;
        _firstFrame->getValue(first);
        
        _startingTime->setValue(offset + first);

    } else if (paramName == kParamOutputComponents) {
        OFX::PixelComponentEnum comps = getOutputComponents();
    
        if (args.reason == OFX::eChangeUserEdit) {
            int premult_i;
            _premult->getValue(premult_i);
            OFX::PreMultiplicationEnum premult = (OFX::PreMultiplicationEnum)premult_i;
            if (comps == OFX::ePixelComponentRGB && premult != OFX::eImageOpaque) {
                // RGB is always opaque
                _premult->setValue(OFX::eImageOpaque);
            } else if (comps == OFX::ePixelComponentAlpha && premult != OFX::eImagePreMultiplied) {
                // Alpha is always premultiplied
                _premult->setValue(OFX::eImagePreMultiplied);
            }
        }
        
        // Even when reason == pluginEdit notify the plug-in that components changed
        onOutputComponentsParamChanged(comps);
    } else if (paramName == kParamFilePremult && args.reason == OFX::eChangeUserEdit) {
        int premult_i;
        _premult->getValue(premult_i);
        OFX::PreMultiplicationEnum premult = (OFX::PreMultiplicationEnum)premult_i;
        OFX::PixelComponentEnum comps = getOutputComponents();
        // reset to authorized values if necessary
        if (comps == OFX::ePixelComponentRGB && premult != OFX::eImageOpaque) {
            // RGB is always opaque
            _premult->setValue((int)OFX::eImageOpaque);
        } else if (comps == OFX::ePixelComponentAlpha && premult != OFX::eImagePreMultiplied) {
            // Alpha is always premultiplied
            _premult->setValue((int)OFX::eImagePreMultiplied);
        }
    } else if (paramName == kParamCustomFps) {
      
        bool customFps;
        _customFPS->getValue(customFps);
        _fps->setEnabled(customFps);
        
        if (!customFps) {
            OfxRangeI tmp;
            if (getSequenceTimeDomainInternal(tmp,false)) {
                timeDomainFromSequenceTimeDomain(tmp, false);
                _startingTime->setValue(tmp.min);
                
                ///We call onInputFileChanged with the first frame of the sequence so we're almost sure it will work
                ///unless the user did a mistake. We are also safe to assume that images specs are the same for
                ///all the sequence
                std::string filename;
                _fileParam->getValueAtTime(tmp.min, filename);
                
                double fps;
                bool gotFps = getFrameRate(filename, &fps);
                if  (gotFps) {
                    _fps->setValue(fps);
                }

            }
            
        }
        
    } else {
        _ocio->changedParam(args, paramName);
    }
}

OFX::PixelComponentEnum
GenericReaderPlugin::getOutputComponents() const
{
    int outputComponents_i;
    _outputComponents->getValue(outputComponents_i);
    return gOutputComponentsMap[outputComponents_i];
}

void
GenericReaderPlugin::setOutputComponents(OFX::PixelComponentEnum comps)
{
    int i;
    for (i = 0; i < 4 && gOutputComponentsMap[i] != comps; ++i) {
    }
    if (i >= 4) {
        // not found, set the first supported component
        i = 0;
    }
    _outputComponents->setValue(i);
}

/* Override the clip preferences */
void
GenericReaderPlugin::getClipPreferences(OFX::ClipPreferencesSetter &clipPreferences)
{
    // if there is only one frame and before/after behaviour is hold, then
    // the output is not framevarying
    bool frameVarying = true;
    OfxRangeI sequenceTimeDomain;
    getSequenceTimeDomainInternal(sequenceTimeDomain, false);
    if (sequenceTimeDomain.min == sequenceTimeDomain.max) {
        int beforeChoice_i;
        _beforeFirst->getValue(beforeChoice_i);
        BeforeAfterEnum beforeChoice = BeforeAfterEnum(beforeChoice_i);
        int afterChoice_i;
        _afterLast->getValue(afterChoice_i);
        BeforeAfterEnum afterChoice = BeforeAfterEnum(afterChoice_i);
        if (beforeChoice == eBeforeAfterHold && afterChoice == eBeforeAfterHold) {
            frameVarying = false;
        }
    }
    clipPreferences.setOutputFrameVarying(frameVarying); // true for readers and frame-varying generators/effects @see kOfxImageEffectFrameVarying

    int outputComponents_i;
    _outputComponents->getValue(outputComponents_i);
    OFX::PixelComponentEnum outputComponents = gOutputComponentsMap[outputComponents_i];
    clipPreferences.setClipComponents(*_outputClip, outputComponents);

    // the output of the GenericReader plugin is *always* premultiplied (as long as only float is supported)
    int premult_i;
    _premult->getValue(premult_i);
    OFX::PreMultiplicationEnum premult = (OFX::PreMultiplicationEnum)premult_i;
    switch (outputComponents) {
        case OFX::ePixelComponentRGBA:
            if (!_supportsRGBA) {
                OFX::throwSuiteStatusException(kOfxStatErrFormat);
            }
            // may be Opaque or PreMultiplied (never UnPremultiplied)
            if (premult == OFX::eImageUnPreMultiplied) {
                premult = OFX::eImagePreMultiplied;
            }
            assert(premult == OFX::eImagePreMultiplied || premult == OFX::eImageOpaque);
            break;

        case OFX::ePixelComponentAlpha:
            if (!_supportsAlpha) {
                OFX::throwSuiteStatusException(kOfxStatErrFormat);
            }
            // alpha is always premultiplied
            premult = OFX::eImagePreMultiplied;
            break;

        default:
            if (!_supportsRGB) {
                OFX::throwSuiteStatusException(kOfxStatErrFormat);
            }
            // RGB is always Opaque
            premult = OFX::eImageOpaque;
            break;
    }
    clipPreferences.setOutputPremultiplication(premult);

    // get the pixel aspect ratio from the first frame
    OfxRangeI tmp;
    if (getSequenceTimeDomainInternal(tmp, false)) {
        timeDomainFromSequenceTimeDomain(tmp, false);
        std::string filename;
        GetFilenameRetCodeEnum e = getFilenameAtSequenceTime(tmp.min, false, &filename);
        if (e == eGetFileNameReturnedFullRes) {
            OfxRectI bounds;
            double par = 1.;
            std::string error;
            bool success = getFrameBounds(filename, tmp.min, &bounds, &par, &error);
            if (success) {
                clipPreferences.setPixelAspectRatio(*_outputClip, par);
            }
            
            bool customFPS;
            _customFPS->getValue(customFPS);
            
            double fps;
            if (customFPS) {
                _fps->getValue(fps);
                clipPreferences.setOutputFrameRate(fps);
            } else {
                success = getFrameRate(filename, &fps);
                if (success) {
                    clipPreferences.setOutputFrameRate(fps);
                }
            }
        }
    }
}

void
GenericReaderPlugin::purgeCaches()
{
    clearAnyCache();
    _ocio->purgeCaches();
}

bool
GenericReaderPlugin::isIdentity(const OFX::IsIdentityArguments &args,
                                OFX::Clip * &identityClip,
                                double &identityTime)
{
    if (!kSupportsRenderScale && (args.renderScale.x != 1. || args.renderScale.y != 1.)) {
        OFX::throwSuiteStatusException(kOfxStatFailed);
    }

    if (!gHostIsNatron) {
        // only Natron supports setting the identityClip to the output clip
        return false;
    }

    double sequenceTime;
    GetSequenceTimeRetEnum getSequenceTimeRet = getSequenceTime(args.time, &sequenceTime);
    switch (getSequenceTimeRet) {
        case eGetSequenceTimeBlack:
            return false;

        case eGetSequenceTimeError:
            OFX::throwSuiteStatusException(kOfxStatFailed);

        case eGetSequenceTimeBeforeSequence:
        case eGetSequenceTimeAfterSequence:
            ///Transform the sequence time to "real" time
            int timeOffset;
            _timeOffset->getValue(timeOffset);
            identityTime = sequenceTime + timeOffset;
            identityClip = _outputClip;
            return true;

        case eGetSequenceTimeWithinSequence:
            return false;
    }
    return false;
}

OfxPointD
GenericReaderPlugin::detectProxyScale(const std::string& originalFileName,
                                      const std::string& proxyFileName,
                                      OfxTime time)
{
    OfxRectI originalBounds, proxyBounds;
    std::string error;
    double originalPAR = 1., proxyPAR = 1.;
    bool success = getFrameBounds(originalFileName, time, &originalBounds, &originalPAR, &error);
    proxyBounds.x1 = proxyBounds.x2 = proxyBounds.y1 = proxyBounds.y2 = 0.f;
    success = success && getFrameBounds(proxyFileName, time, &proxyBounds, &proxyPAR, &error);
    OfxPointD ret;
    if (!success ||
        (originalBounds.x1 == originalBounds.x2) ||
        (originalBounds.y1 == originalBounds.y2) ||
        (proxyBounds.x1 == proxyBounds.x2) ||
        (proxyBounds.y1 == proxyBounds.y2)) {
        ret.x = 1.;
        ret.y = 1.;
        setPersistentMessage(OFX::Message::eMessageError, "", "Cannot read the proxy file.");
        return ret;
    }
    ret.x = ((proxyBounds.x2 - proxyBounds.x1)  * proxyPAR) / ((originalBounds.x2 - originalBounds.x1) * originalPAR);
    ret.y = (proxyBounds.y2 - proxyBounds.y1) / (double)(originalBounds.y2 - originalBounds.y1);
    return ret;
}

using namespace OFX;

void
GenericReaderDescribe(OFX::ImageEffectDescriptor &desc,
                      bool supportsTiles)
{
    desc.setPluginGrouping(kPluginGrouping);
    
#ifdef OFX_EXTENSIONS_TUTTLE
    desc.addSupportedContext(OFX::eContextReader);
#endif
    desc.addSupportedContext(OFX::eContextGenerator);
    desc.addSupportedContext(OFX::eContextGeneral);
    
    // add supported pixel depths
    //desc.addSupportedBitDepth( eBitDepthUByte );
    //desc.addSupportedBitDepth( eBitDepthUShort );
    desc.addSupportedBitDepth(eBitDepthFloat);
    
    // set a few flags
    desc.setSingleInstance(false);
    desc.setHostFrameThreading(false);
    
    desc.setSupportsMultiResolution(kSupportsMultiResolution);
    
    desc.setSupportsTiles(supportsTiles);
    desc.setTemporalClipAccess(false); // say we will not be doing random time access on clips
    desc.setRenderTwiceAlways(false);
    desc.setSupportsMultipleClipPARs(true); // plugin may setPixelAspectRatio on output clip
    desc.setRenderThreadSafety(OFX::eRenderFullySafe);
}

OFX::PageParamDescriptor *
GenericReaderDescribeInContextBegin(OFX::ImageEffectDescriptor &desc,
                                    OFX::ContextEnum /*context*/,
                                    bool /*isVideoStreamPlugin*/,
                                    bool supportsRGBA,
                                    bool supportsRGB,
                                    bool supportsAlpha,
                                    bool supportsTiles)
{
    gHostIsNatron = (OFX::getImageEffectHostDescription()->hostName == kOfxNatronHostName);

    for (ImageEffectHostDescription::PixelComponentArray::const_iterator it = getImageEffectHostDescription()->_supportedComponents.begin();
         it != getImageEffectHostDescription()->_supportedComponents.end();
         ++it) {
        switch (*it) {
            case ePixelComponentRGBA:
                gHostSupportsRGBA  = true;
                break;
            case ePixelComponentRGB:
                gHostSupportsRGB = true;
                break;
            case ePixelComponentAlpha:
                gHostSupportsAlpha = true;
                break;
            default:
                // other components are not supported by this plugin
                break;
        }
    }

    // make some pages and to things in
    PageParamDescriptor *page = desc.definePageParam("Controls");

    // create the optional source clip
    ClipDescriptor *srcClip = desc.defineClip(kOfxImageEffectSimpleSourceClipName);
    if (supportsRGBA) {
        srcClip->addSupportedComponent(ePixelComponentRGBA);
    }
    if (supportsRGB) {
        srcClip->addSupportedComponent(ePixelComponentRGB);
    }
    if (supportsAlpha) {
        srcClip->addSupportedComponent(ePixelComponentAlpha);
    }
    srcClip->setSupportsTiles(supportsTiles);
    srcClip->setOptional(true);
    
    // create the mandated output clip
    ClipDescriptor *dstClip = desc.defineClip(kOfxImageEffectOutputClipName);
    if (supportsRGBA) {
        dstClip->addSupportedComponent(ePixelComponentRGBA);
    }
    if (supportsRGB) {
        dstClip->addSupportedComponent(ePixelComponentRGB);
    }
    if (supportsAlpha) {
        dstClip->addSupportedComponent(ePixelComponentAlpha);
    }
    dstClip->setSupportsTiles(supportsTiles);
    

    //////////Input file
    {
        OFX::StringParamDescriptor* param = desc.defineStringParam(kParamFilename);
        param->setLabels(kParamFilenameLabel, kParamFilenameLabel, kParamFilenameLabel);
        param->setStringType(OFX::eStringTypeFilePath);
        param->setFilePathExists(true);
        param->setHint(kParamFilenameHint);
        param->setAnimates(false);
        // in the Reader context, the script name must be kOfxImageEffectFileParamName, @see kOfxImageEffectContextReader
        param->setScriptName(kParamFilename);
        desc.addClipPreferencesSlaveParam(*param);
        page->addChild(*param);
    }
    
    //////////First-frame
    {
        OFX::IntParamDescriptor* param = desc.defineIntParam(kParamFirstFrame);
        param->setLabels(kParamFirstFrameLabel, kParamFirstFrameLabel, kParamFirstFrameLabel);
        param->setHint(kParamFirstFrameHint);
        param->setDefault(0);
        param->setAnimates(true);
        param->setLayoutHint(OFX::eLayoutHintNoNewLine);
        page->addChild(*param);
    }
    
    ///////////Before first
    {
        OFX::ChoiceParamDescriptor* param = desc.defineChoiceParam(kParamBefore);
        param->setLabels(kParamBeforeLabel, kParamBeforeLabel, kParamBeforeLabel);
        param->setHint(kParamBeforeHint);
        assert(param->getNOptions() == eBeforeAfterHold);
        param->appendOption(kReaderOptionHold,   kReaderOptionHoldHint);
        assert(param->getNOptions() == eBeforeAfterLoop);
        param->appendOption(kReaderOptionLoop,   kReaderOptionLoopHint);
        assert(param->getNOptions() == eBeforeAfterBounce);
        param->appendOption(kReaderOptionBounce, kReaderOptionBounceHint);
        assert(param->getNOptions() == eBeforeAfterBlack);
        param->appendOption(kReaderOptionBlack,  kReaderOptionBlackHint);
        assert(param->getNOptions() == eBeforeAfterError);
        param->appendOption(kReaderOptionError,  kReaderOptionErrorHint);
        param->setAnimates(true);
        param->setDefault(eBeforeAfterHold);
        page->addChild(*param);
    }

    //////////Last-frame
    {
        OFX::IntParamDescriptor* param = desc.defineIntParam(kParamLastFrame);
        param->setLabels(kParamLastFrameLabel, kParamLastFrameLabel, kParamLastFrameLabel);
        param->setHint(kParamLastFrameHint);
        param->setDefault(0);
        param->setAnimates(true);
        param->setLayoutHint(OFX::eLayoutHintNoNewLine);
        page->addChild(*param);
    }

    ///////////After first
    {
        OFX::ChoiceParamDescriptor* param = desc.defineChoiceParam(kParamAfter);
        param->setLabels(kParamAfterLabel, kParamAfterLabel, kParamAfterLabel);
        param->setHint(kParamAfterHint);
        assert(param->getNOptions() == eBeforeAfterHold);
        param->appendOption(kReaderOptionHold,   kReaderOptionHoldHint);
        assert(param->getNOptions() == eBeforeAfterLoop);
        param->appendOption(kReaderOptionLoop,   kReaderOptionLoopHint);
        assert(param->getNOptions() == eBeforeAfterBounce);
        param->appendOption(kReaderOptionBounce, kReaderOptionBounceHint);
        assert(param->getNOptions() == eBeforeAfterBlack);
        param->appendOption(kReaderOptionBlack,  kReaderOptionBlackHint);
        assert(param->getNOptions() == eBeforeAfterError);
        param->appendOption(kReaderOptionError,  kReaderOptionErrorHint);
        param->setAnimates(true);
        param->setDefault(eBeforeAfterHold);
        page->addChild(*param);
    }

    ///////////Missing frame choice
    {
        OFX::ChoiceParamDescriptor* param = desc.defineChoiceParam(kParamOnMissingFrame);
        param->setLabels(kParamOnMissingFrameLabel, kParamOnMissingFrameLabel, kParamOnMissingFrameLabel);
        param->setHint(kParamOnMissingFrameHint);
        assert(param->getNOptions() == eMissingNearest);
        param->appendOption(kReaderOptionNearest,  kReaderOptionNearestHint);
        assert(param->getNOptions() == eMissingError);
        param->appendOption(kReaderOptionError,  kReaderOptionErrorHint);
        assert(param->getNOptions() == eMissingBlack);
        param->appendOption(kReaderOptionBlack,  kReaderOptionBlackHint);
        param->setAnimates(true);
        param->setDefault(eMissingNearest);
        page->addChild(*param);
    }

    ///////////Frame-mode
    {
        OFX::ChoiceParamDescriptor* param = desc.defineChoiceParam(kParamFrameMode);
        param->setLabels(kParamFrameModeLabel, kParamFrameModeLabel, kParamFrameModeLabel);
        assert(param->getNOptions() == eFrameModeStartingTime);
        param->appendOption(kParamFrameModeOptionStartingTime);
        assert(param->getNOptions() == eFrameModeTimeOffset);
        param->appendOption(kParamFrameModeOptionTimeOffset);
        param->setAnimates(true);
        param->setDefault(eFrameModeStartingTime);
        param->setLayoutHint(OFX::eLayoutHintNoNewLine);
        page->addChild(*param);
    }

    ///////////Starting frame
    {
        OFX::IntParamDescriptor* param = desc.defineIntParam(kParamStartingTime);
        param->setLabels(kParamStartingTimeLabel, kParamStartingTimeLabel, kParamStartingTimeLabel);
        param->setHint(kParamStartingTimeHint);
        param->setDefault(0);
        param->setAnimates(true);
        param->setLayoutHint(OFX::eLayoutHintNoNewLine);
        page->addChild(*param);
    }

    ///////////Time offset
    {
        OFX::IntParamDescriptor* param = desc.defineIntParam(kParamTimeOffset);
        param->setLabels(kParamTimeOffsetLabel, kParamTimeOffsetLabel, kParamTimeOffsetLabel);
        param->setHint(kParamTimeOffsetHint);
        param->setDefault(0);
        param->setAnimates(true);
        //param->setIsSecret(true); // done in the plugin constructor
        page->addChild(*param);
    }
    
    /////////// Secret param set to true if the time domain was edited by the user
    {
        OFX::BooleanParamDescriptor* param = desc.defineBooleanParam(kParamTimeDomainUserEdited);
        param->setLabels(kParamTimeDomainUserEdited, kParamTimeDomainUserEdited, kParamTimeDomainUserEdited);
        param->setIsSecret(true); // always secret
        param->setDefault(false);
        param->setAnimates(false);
        page->addChild(*param);
    }

    ///////////Original frame range
    {
        OFX::Int2DParamDescriptor* param = desc.defineInt2DParam(kParamOriginalFrameRange);
        param->setLabels(kParamOriginalFrameRangeLabel, kParamOriginalFrameRangeLabel, kParamOriginalFrameRangeLabel);
        param->setDefault(kOfxFlagInfiniteMin, kOfxFlagInfiniteMax);
        param->setAnimates(true);
        param->setIsSecret(true); // always secret
        param->setIsPersistant(false);
        page->addChild(*param);
    }

    //////////Input proxy file
    {
        OFX::StringParamDescriptor* param = desc.defineStringParam(kParamProxy);
        param->setLabels(kParamProxyLabel, kParamProxyLabel, kParamProxyLabel);
        param->setStringType(OFX::eStringTypeFilePath);
        param->setFilePathExists(true);
        param->setHint(kParamProxyHint);
        param->setAnimates(false);
        // in the Reader context, the script name must be kOfxImageEffectFileParamName, @see kOfxImageEffectContextReader
        param->setScriptName(kParamProxy);
        desc.addClipPreferencesSlaveParam(*param);
        page->addChild(*param);
    }

    ////Proxy original scale
    {
        OFX::Double2DParamDescriptor* param = desc.defineDouble2DParam(kParamOriginalProxyScale);
        param->setLabels(kParamOriginalProxyScaleLabel,
                         kParamOriginalProxyScaleLabel, kParamOriginalProxyScaleLabel);
        param->setDefault(1., 1.);
        param->setIsSecret(true); // always secret
        param->setEnabled(false);
        param->setHint(kParamOriginalProxyScaleHint);
        // param->setLayoutHint(OFX::eLayoutHintNoNewLine);
        param->setAnimates(true);
        page->addChild(*param);
    }

    ////Proxy  scale threshold
    {
        OFX::Double2DParamDescriptor* param = desc.defineDouble2DParam(kParamProxyThreshold);
        param->setLabels(kParamProxyThresholdLabel,
                         kParamProxyThresholdLabel, kParamProxyThresholdLabel);
        param->setDefault(1., 1.);
        //param->setIsSecret(true); // done in the plugin constructor
        param->setEnabled(false);
        param->setHint(kParamOriginalProxyScaleHint);
        param->setLayoutHint(OFX::eLayoutHintNoNewLine);
        param->setAnimates(true);
        page->addChild(*param);
    }

    ///Enable custom proxy scale
    {
        OFX::BooleanParamDescriptor* param = desc.defineBooleanParam(kParamCustomProxyScale);
        param->setLabels(kParamCustomProxyScaleLabel, kParamCustomProxyScaleLabel, kParamCustomProxyScaleLabel);
        //param->setIsSecret(true); // done in the plugin constructor
        param->setDefault(false);
        param->setHint(kParamCustomProxyScaleHint);
        param->setAnimates(false);
        param->setEvaluateOnChange(false);
        page->addChild(*param);
    }

    //// File premult
    {
        OFX::ChoiceParamDescriptor* param = desc.defineChoiceParam(kParamFilePremult);
        param->setLabels(kParamFilePremultLabel, kParamFilePremultLabel, kParamFilePremultLabel);
        param->setAnimates(true);
        param->setHint(kParamFilePremultHint);
        assert(param->getNOptions() == eImageOpaque);
        param->appendOption(premultString(eImageOpaque), kParamFilePremultOptionOpaqueHint);
        if (gHostSupportsRGBA && supportsRGBA) {
            assert(param->getNOptions() == eImagePreMultiplied);
            param->appendOption(premultString(eImagePreMultiplied), kParamFilePremultOptionPreMultipliedHint);
            assert(param->getNOptions() == eImageUnPreMultiplied);
            param->appendOption(premultString(eImageUnPreMultiplied), kParamFilePremultOptionUnPreMultipliedHint);
            param->setDefault(eImagePreMultiplied); // images should be premultiplied in a compositing context
        }
        desc.addClipPreferencesSlaveParam(*param);
        page->addChild(*param);
    }

    //// Output components
    {
        ChoiceParamDescriptor *param = desc.defineChoiceParam(kParamOutputComponents);
        param->setLabels(kParamOutputComponentsLabel, kParamOutputComponentsLabel, kParamOutputComponentsLabel);
        param->setHint(kParamOutputComponentsHint);
        int i = 0;

        if (gHostSupportsRGBA && supportsRGBA) {
            gOutputComponentsMap[i] = ePixelComponentRGBA;
            ++i;
            assert(gOutputComponentsMap[param->getNOptions()] == ePixelComponentRGBA);
            param->appendOption(kParamOutputComponentsOptionRGBA);
        }
        if (gHostSupportsRGB && supportsRGB) {
            gOutputComponentsMap[i] = ePixelComponentRGB;
            ++i;
            assert(gOutputComponentsMap[param->getNOptions()] == ePixelComponentRGB);
            param->appendOption(kParamOutputComponentsOptionRGB);
        }
        if (gHostSupportsAlpha && supportsAlpha) {
            gOutputComponentsMap[i] = ePixelComponentAlpha;
            ++i;
            assert(gOutputComponentsMap[param->getNOptions()] == ePixelComponentAlpha);
            param->appendOption(kParamOutputComponentsOptionAlpha);
        }
        gOutputComponentsMap[i] = ePixelComponentNone;

        param->setDefault(0); // default to the first one available, i.e. the most chromatic
        param->setAnimates(false);
        desc.addClipPreferencesSlaveParam(*param);
        page->addChild(*param);
    }
    
    ///Frame rate
    {
        DoubleParamDescriptor* param = desc.defineDoubleParam(kParamFrameRate);
        param->setLabels(kParamFrameRateLabel, kParamFrameRateLabel, kParamFrameRateLabel);
        param->setHint(kParamFrameRateHint);
        param->setAnimates(false);
        param->setEvaluateOnChange(false);
        param->setLayoutHint(OFX::eLayoutHintNoNewLine);
        desc.addClipPreferencesSlaveParam(*param);
        param->setEnabled(false);
        param->setDefault(24.);
        page->addChild(*param);
    }
    
    ///Custom FPS
    {
        BooleanParamDescriptor* param  = desc.defineBooleanParam(kParamCustomFps);
        param->setLabels(kParamCustomFpsLabel, kParamCustomFpsLabel, kParamCustomFpsLabel);
        param->setHint(kParamCustomFpsHint);
        param->setAnimates(false);
        param->setEvaluateOnChange(false);
        desc.addClipPreferencesSlaveParam(*param);
        page->addChild(*param);
    }

    return page;
}


void
GenericReaderDescribeInContextEnd(OFX::ImageEffectDescriptor &desc,
                                  OFX::ContextEnum context,
                                  OFX::PageParamDescriptor* page,
                                  const char* inputSpaceNameDefault,
                                  const char* outputSpaceNameDefault)
{
    // insert OCIO parameters
    GenericOCIO::describeInContextInput(desc, context, page, inputSpaceNameDefault, kParamInputSpaceLabel);
    GenericOCIO::describeInContextOutput(desc, context, page, outputSpaceNameDefault);
}

<|MERGE_RESOLUTION|>--- conflicted
+++ resolved
@@ -328,13 +328,11 @@
         _originalFrameRange->setValue(kOfxFlagInfiniteMin, kOfxFlagInfiniteMax);
     }
     
-<<<<<<< HEAD
+
     _oldFileName = filename;
     
-    OfxRangeD tmp;
-=======
     OfxRangeI tmp;
->>>>>>> 7a37a5cd
+
     if (getSequenceTimeDomainInternal(tmp,true)) {
         
         bool timeDomainUserEdited;
