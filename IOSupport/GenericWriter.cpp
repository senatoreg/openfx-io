/* ***** BEGIN LICENSE BLOCK *****
 * This file is part of openfx-io <https://github.com/MrKepzie/openfx-io>,
 * Copyright (C) 2013-2017 INRIA
 *
 * openfx-io is free software: you can redistribute it and/or modify
 * it under the terms of the GNU General Public License as published by
 * the Free Software Foundation; either version 2 of the License, or
 * (at your option) any later version.
 *
 * openfx-io is distributed in the hope that it will be useful,
 * but WITHOUT ANY WARRANTY; without even the implied warranty of
 * MERCHANTABILITY or FITNESS FOR A PARTICULAR PURPOSE.  See the
 * GNU General Public License for more details.
 *
 * You should have received a copy of the GNU General Public License
 * along with openfx-io.  If not, see <http://www.gnu.org/licenses/gpl-2.0.html>
 * ***** END LICENSE BLOCK ***** */

/*
 * OFX GenericWriter plugin.
 * A base class for all OpenFX-based encoders.
 */

#include "GenericWriter.h"

#include <cfloat> // DBL_MAX
#include <cstring>
#include <locale>
#include <sstream>
#include <algorithm>

#include "ofxsLog.h"
#include "ofxsCopier.h"
#include "ofxsCoords.h"

#include "ofxsMultiPlane.h"

#ifdef OFX_EXTENSIONS_TUTTLE
#include <tuttle/ofxReadWrite.h>
#endif
#include "ofxsFormatResolution.h"

#include "SequenceParsing/SequenceParsing.h"
#ifdef OFX_IO_USING_OCIO
#include "GenericOCIO.h"
#endif

#ifdef OFX_IO_USING_OCIO
namespace OCIO = OCIO_NAMESPACE;
#endif

using std::string;
using std::size_t;
using std::stringstream;
using std::vector;
using std::map;

NAMESPACE_OFX_ENTER
NAMESPACE_OFX_IO_ENTER

#define kPluginGrouping "Image/Writers"

#define kSupportsTiles 0
#define kSupportsMultiResolution 1
#define kSupportsRenderScale 0 // Writers do not support render scale: all images must be rendered/written at full resolution

// in the Writer context, the script name must be kOfxImageEffectFileParamName, @see kOfxImageEffectContextWriter
#define kParamFilename kOfxImageEffectFileParamName
#define kParamFilenameLabel "File"
#define kParamFilenameHint \
    "The output image sequence/video stream file(s). " \
    "The string must match the following format: " \
    "path/sequenceName###.ext where the number of " \
    "# (hashes) will define the number of digits to append to each " \
    "file. For example path/mySequence###.jpg will be translated to " \
    "path/mySequence000.jpg, path/mySequence001.jpg, etc. " \
    "%d printf-like notation can also be used instead of the hashes, for example path/sequenceName%03d.ext will achieve the same than the example aforementionned. " \
    "there will be at least 2 digits). The file name may not contain any # (hash) in which case it  will be overriden everytimes. " \
    "Views can be specified using the \"long\" view notation %V or the \"short\" notation using %v."

#define kParamOutputFormat kNatronParamFormatChoice
#define kParamOutputFormatLabel "Format"
#define kParamOutputFormatHint \
    "The output format to render"

#define kParamFormatType "formatType"
#define kParamFormatTypeLabel "Format Type"
#define kParamFormatTypeHint \
    "Determines which rectangle of pixels will be written in output."
#define kParamFormatTypeOptionInput "Input Format"
#define kParamFormatTypeOptionInputHint "Renders the pixels included in the input format"
#define kParamFormatTypeOptionProject "Project Format"
#define kParamFormatTypeOptionProjectHint "Renders the pixels included in the project format"
#define kParamFormatTypeOptionFixed "Fixed Format"
#define kParamFormatTypeOptionFixedHint "Renders the pixels included in the format indicated by the " kParamOutputFormatLabel " parameter."
enum FormatTypeEnum
{
    eFormatTypeInput = 0,
    eFormatTypeProject,
    eFormatTypeFixed,
};

#define kParamFormatSize kNatronParamFormatSize

#define kParamFormatPar kNatronParamFormatPar

#define kParamFrameRange "frameRange"
#define kParamFrameRangeLabel "Frame Range"
#define kParamFrameRangeHint \
    "What frame range should be rendered."
#define kParamFrameRangeOptionUnion "Union of input ranges"
#define kParamFrameRangeOptionUnionHint "The union of all inputs frame ranges will be rendered."
#define kParamFrameRangeOptionBounds "Project frame range"
#define kParamFrameRangeOptionBoundsHint "The frame range delimited by the frame range of the project will be rendered."
#define kParamFrameRangeOptionManual "Manual"
#define kParamFrameRangeOptionManualHint "The frame range will be the one defined by the first frame and last frame parameters."

#define kParamFirstFrame "firstFrame"
#define kParamFirstFrameLabel "First Frame"

#define kParamLastFrame "lastFrame"
#define kParamLastFrameLabel "Last Frame"

#define kParamInputPremult "inputPremult"
#define kParamInputPremultLabel "Input Premult"
#define kParamInputPremultHint \
    "Input is considered to have this premultiplication state.\n" \
    "If it is Premultiplied, red, green and blue channels are divided by the alpha channel " \
    "before applying the colorspace conversion.\n" \
    "This is set automatically from the input stream information, but can be adjusted if this information is wrong."
#define kParamInputPremultOptionOpaqueHint "The image is opaque and so has no premultiplication state, as if the alpha component in all pixels were set to the white point."
#define kParamInputPremultOptionPreMultipliedHint "The image is premultiplied by its alpha (also called \"associated alpha\")."
#define kParamInputPremultOptionUnPreMultipliedHint "The image is unpremultiplied (also called \"unassociated alpha\")."

#define kParamClipInfo "clipInfo"
#define kParamClipInfoLabel "Clip Info..."
#define kParamClipInfoHint "Display information about the inputs"

#define kParamOutputSpaceLabel "File Colorspace"

#define kParamClipToRoD "clipToRoD"
#define kParamClipToRoDLabel "Clip To RoD"
#define kParamClipToRoDHint "When checked, the portion of the image written will be the region of definition of the image in input and not the format " \
    "selected by the Output Format parameter.\n" \
    "For the EXR file format, this will distinguish the data window (size of the image in input) from the display window (the format specified by Output Format)."

#define kParamProcessHint  "When checked, this channel of the layer will be written to the file otherwise it will be skipped. Most file formats will " \
    "pack the channels into the first N channels of the file. If for some reason it's not possible, the channel will be filled with 0."

#define kParamOutputComponents "outputComponents"
#define kParamOutputComponentsLabel "Output Components"
#define kParamOutputComponentsHint "Map the input layer to this type of components before writing it to the output file."

#define kParamGuessedParams "ParamExistingInstance" // was guessParamsFromFilename already successfully called once on this instance

#ifdef OFX_IO_USING_OCIO
#define kParamOutputSpaceSet "ocioOutputSpaceSet" // was the output colorspace set by user?
#endif

static bool gHostIsNatron   = false;
static bool gHostIsMultiPlanar = false;
static bool gHostIsMultiView = false;

template<typename T>
static inline void
unused(const T&) {}


GenericWriterPlugin::GenericWriterPlugin(OfxImageEffectHandle handle,
                                         const vector<string>& extensions,
                                         bool supportsRGBA,
                                         bool supportsRGB,
                                         bool supportsXY,
                                         bool supportsAlpha)
    : MultiPlane::MultiPlaneEffect(handle)
    , _inputClip(0)
    , _outputClip(0)
    , _fileParam(0)
    , _frameRange(0)
    , _firstFrame(0)
    , _lastFrame(0)
    , _outputFormatType(0)
    , _outputFormat(0)
    , _outputFormatSize(0)
    , _outputFormatPar(0)
    , _premult(0)
    , _clipToRoD(0)
    , _sublabel(0)
    , _processChannels()
    , _outputComponents(0)
    , _guessedParams(0)
#ifdef OFX_IO_USING_OCIO
    , _outputSpaceSet(NULL)
    , _ocio( new GenericOCIO(this) )
#endif
    , _extensions(extensions)
    , _supportsRGBA(supportsRGBA)
    , _supportsRGB(supportsRGB)
    , _supportsXY(supportsXY)
    , _supportsAlpha(supportsAlpha)
    , _outputComponentsTable()
{
    _inputClip = fetchClip(kOfxImageEffectSimpleSourceClipName);
    _outputClip = fetchClip(kOfxImageEffectOutputClipName);

    _fileParam = fetchStringParam(kParamFilename);
    _frameRange = fetchChoiceParam(kParamFrameRange);
    _firstFrame = fetchIntParam(kParamFirstFrame);
    _lastFrame = fetchIntParam(kParamLastFrame);

    _outputFormatType = fetchChoiceParam(kParamFormatType);
    _outputFormat = fetchChoiceParam(kParamOutputFormat);
    _outputFormatSize = fetchInt2DParam(kParamFormatSize);
    _outputFormatPar = fetchDoubleParam(kParamFormatPar);

    _premult = fetchChoiceParam(kParamInputPremult);


    ///Param does not necessarily exist for all IO plugins
    if ( paramExists(kParamClipToRoD) ) {
        _clipToRoD = fetchBooleanParam(kParamClipToRoD);
    }

    if (gHostIsNatron) {
        _sublabel = fetchStringParam(kNatronOfxParamStringSublabelName);
        assert(_sublabel);
    }

    _processChannels[0] = fetchBooleanParam(kNatronOfxParamProcessR);
    _processChannels[1] = fetchBooleanParam(kNatronOfxParamProcessG);
    _processChannels[2] = fetchBooleanParam(kNatronOfxParamProcessB);
    _processChannels[3] = fetchBooleanParam(kNatronOfxParamProcessA);
    _outputComponents = fetchChoiceParam(kParamOutputComponents);
    assert(_processChannels[0] && _processChannels[1] && _processChannels[2] && _processChannels[3] && _outputComponents);

    _guessedParams = fetchBooleanParam(kParamGuessedParams);

#ifdef OFX_IO_USING_OCIO
    _outputSpaceSet = fetchBooleanParam(kParamOutputSpaceSet);
#endif

    int frameRangeChoice;
    _frameRange->getValue(frameRangeChoice);
    double first, last;
    timeLineGetBounds(first, last);
    if (frameRangeChoice == 2) {
        _firstFrame->setIsSecretAndDisabled(false);
        _lastFrame->setIsSecretAndDisabled(false);
    } else {
        _firstFrame->setIsSecretAndDisabled(true);
        _lastFrame->setIsSecretAndDisabled(true);
    }
    FormatTypeEnum outputFormat = (FormatTypeEnum)_outputFormatType->getValue();
    if (_clipToRoD) {
        string filename;
        _fileParam->getValue(filename);
        _clipToRoD->setIsSecretAndDisabled( outputFormat != eFormatTypeProject || !displayWindowSupportedByFormat(filename) );
    }
    if ( (outputFormat == eFormatTypeInput) || (outputFormat == eFormatTypeProject) ) {
        _outputFormat->setIsSecretAndDisabled(true);
    } else {
        _outputFormat->setIsSecretAndDisabled(false);
    }


    // must be in sync with GenericWriterDescribeInContextBegin
    if (supportsAlpha) {
        _outputComponentsTable.push_back(ePixelComponentAlpha);
    }
    if (supportsRGB) {
        _outputComponentsTable.push_back(ePixelComponentRGB);
    }
    if (supportsRGBA) {
        _outputComponentsTable.push_back(ePixelComponentRGBA);
    }
}

GenericWriterPlugin::~GenericWriterPlugin()
{
}

/**
 * @brief Restore any state from the parameters set
 * Called from createInstance() and changedParam() (via outputFileChanged()), must restore the
 * state of the Reader, such as Choice param options, data members and non-persistent param values.
 * We don't do this in the ctor of the plug-in since we can't call virtuals yet.
 * Any derived implementation must call GenericWriterPlugin::restoreStateFromParams() first
 **/
void
GenericWriterPlugin::restoreStateFromParams()
{
    // Natron explicitly set the value of filename before instanciating a Writer.
    // We need to know if all parameters were setup already and we are just loading a project
    // or if we are creating a new Writer from scratch and need toa djust parameters.
    bool writerExisted = _guessedParams->getValue();

    outputFileChanged(eChangePluginEdit, writerExisted, false);
    if (!writerExisted) {
        _guessedParams->setValue(true);
    }
}

bool
GenericWriterPlugin::checkExtension(const string& ext)
{
    if ( ext.empty() ) {
        // no extension
        return false;
    }

    return std::find(_extensions.begin(), _extensions.end(), ext) != _extensions.end();
}

bool
GenericWriterPlugin::isIdentity(const IsIdentityArguments &args,
                                Clip * & /*identityClip*/,
                                double & /*identityTime*/)
{
    if ( !kSupportsRenderScale && ( (args.renderScale.x != 1.) || (args.renderScale.y != 1.) ) ) {
        throwSuiteStatusException(kOfxStatFailed);
    }

    return false;
}

GenericWriterPlugin::InputImagesHolder::InputImagesHolder()
{
}

void
GenericWriterPlugin::InputImagesHolder::addImage(const Image* img)
{
    _imgs.push_back(img);
}

void
GenericWriterPlugin::InputImagesHolder::addMemory(ImageMemory* mem)
{
    _mems.push_back(mem);
}

GenericWriterPlugin::InputImagesHolder::~InputImagesHolder()
{
    for (std::list<const Image*>::iterator it = _imgs.begin(); it != _imgs.end(); ++it) {
        delete *it;
    }
    for (std::list<ImageMemory*>::iterator it = _mems.begin(); it != _mems.end(); ++it) {
        delete *it;
    }
}

static int
getPixelsComponentsCount(const string& rawComponents,
                         PixelComponentEnum* mappedComponents)
{
    string layer, pairedLayer;

    MultiPlane::ImagePlaneDesc plane, pairedPlane;
    MultiPlane::ImagePlaneDesc::mapOFXComponentsTypeStringToPlanes(rawComponents, &plane, &pairedPlane);
    switch ( plane.getNumComponents() ) {
    case 0:
        *mappedComponents = ePixelComponentNone;
        break;
    case 1:
        *mappedComponents = ePixelComponentAlpha;
        break;
    case 2:
        *mappedComponents = ePixelComponentXY;
        break;
    case 3:
        *mappedComponents = ePixelComponentRGB;
        break;
    case 4:
        *mappedComponents = ePixelComponentRGBA;
        break;
    default:
        assert(false);
        break;
    }

    return (int)plane.getNumComponents();
}

void
GenericWriterPlugin::fetchPlaneConvertAndCopy(const string& plane,
                                              bool failIfNoSrcImg,
                                              int view,
                                              int renderRequestedView,
                                              double time,
                                              const OfxRectI& renderWindow,
                                              const OfxPointD& renderScale,
                                              FieldEnum fieldToRender,
                                              PreMultiplicationEnum pluginExpectedPremult,
                                              PreMultiplicationEnum userPremult,
                                              const bool isOCIOIdentity,
                                              const bool doAnyPacking,
                                              const bool packingContiguous,
                                              const vector<int>& packingMapping,
                                              InputImagesHolder* srcImgsHolder, // must be deleted by caller
                                              OfxRectI* bounds,
                                              ImageMemory** tmpMem, // owned by srcImgsHolder
                                              const Image** inputImage, // owned by srcImgsHolder
                                              float** tmpMemPtr, // owned by srcImgsHolder
                                              int* rowBytes,
                                              PixelComponentEnum* mappedComponents,
                                              int* mappedComponentsCount)
{
    *inputImage = 0;
    *tmpMem = 0;
    *tmpMemPtr = 0;
    *mappedComponentsCount = 0;

    const void* srcPixelData = 0;
    PixelComponentEnum pixelComponents;
    BitDepthEnum bitDepth;
    int srcRowBytes;
    const Image* srcImg = _inputClip->fetchImagePlane( time, view, plane.c_str() );
    *inputImage = srcImg;
    if (!srcImg) {
        if (failIfNoSrcImg) {
            stringstream ss;
            ss << "Input layer ";
            MultiPlane::ImagePlaneDesc planeToFetch = MultiPlane::ImagePlaneDesc::mapOFXPlaneStringToPlane(plane);
            ss << planeToFetch.getPlaneLabel();
            ss << " could not be fetched";

            setPersistentMessage( Message::eMessageError, "", ss.str() );
            throwSuiteStatusException(kOfxStatFailed);
        }

        return;
    } else {
        ///Add it to the holder so we are sure it gets released if an exception occurs below
        srcImgsHolder->addImage(srcImg);
    }

    if ( (srcImg->getRenderScale().x != renderScale.x) ||
         ( srcImg->getRenderScale().y != renderScale.y) ||
         ( srcImg->getField() != fieldToRender) ) {
        setPersistentMessage(Message::eMessageError, "", "OFX Host gave image with wrong scale or field properties");
        throwSuiteStatusException(kOfxStatFailed);

        return;
    }

    getImageData(srcImg, &srcPixelData, bounds, &pixelComponents, &bitDepth, &srcRowBytes);

    if (bitDepth != eBitDepthFloat) {
        throwSuiteStatusException(kOfxStatErrFormat);

        return;
    }


    // premultiplication/unpremultiplication is only useful for RGBA data
    bool noPremult = (pixelComponents != ePixelComponentRGBA) || (userPremult == eImageOpaque);
    PixelComponentEnum srcMappedComponents;
    const int srcMappedComponentsCount = getPixelsComponentsCount(srcImg->getPixelComponentsProperty(), &srcMappedComponents);

    *mappedComponents = srcMappedComponents;
    *mappedComponentsCount = srcMappedComponentsCount;
    assert(srcMappedComponentsCount != 0 && srcMappedComponents != ePixelComponentNone);

    bool renderWindowIsBounds = renderWindow.x1 == bounds->x1 &&
                                renderWindow.y1 == bounds->y1 &&
                                renderWindow.x2 == bounds->x2 &&
                                renderWindow.y2 == bounds->y2;


    if ( renderWindowIsBounds &&
         isOCIOIdentity &&
         ( noPremult || ( userPremult == pluginExpectedPremult) ) ) {
        // Render window is of the same size as the input image and we don't need to apply colorspace conversion
        // or premultiplication operations.

        *tmpMemPtr = (float*)srcPixelData;
        *rowBytes = srcRowBytes;

        // copy to dstImg if necessary
        if ( (renderRequestedView == view) && _outputClip && _outputClip->isConnected() ) {
            std::auto_ptr<Image> dstImg( _outputClip->fetchImagePlane( time, renderRequestedView, plane.c_str() ) );
            if ( !dstImg.get() ) {
                setPersistentMessage(Message::eMessageError, "", "Output image could not be fetched");
                throwSuiteStatusException(kOfxStatFailed);

                return;
            }
            if ( (dstImg->getRenderScale().x != renderScale.x) ||
                 ( dstImg->getRenderScale().y != renderScale.y) ||
                 ( dstImg->getField() != fieldToRender) ) {
                setPersistentMessage(Message::eMessageError, "", "OFX Host gave image with wrong scale or field properties");
                throwSuiteStatusException(kOfxStatFailed);

                return;
            }
            if (dstImg->getPixelComponents() != pixelComponents) {
                setPersistentMessage(Message::eMessageError, "", "OFX Host gave image with wrong components");
                throwSuiteStatusException(kOfxStatFailed);

                return;
            }

            // copy the source image (the writer is a no-op)
            copyPixelData( renderWindow,
                           srcPixelData,
                           renderWindow,
                           pixelComponents /* could also be srcMappedComponents */,
                           srcMappedComponentsCount,
                           bitDepth,
                           srcRowBytes,
                           dstImg.get() );
        }
    } else {
        // generic case: some conversions are needed.

        // allocate
        int pixelBytes = srcMappedComponentsCount * getComponentBytes(bitDepth);
        int tmpRowBytes = (renderWindow.x2 - renderWindow.x1) * pixelBytes;
        *rowBytes = tmpRowBytes;
        size_t memSize = (size_t)(renderWindow.y2 - renderWindow.y1) * (size_t)tmpRowBytes;
        *tmpMem = new ImageMemory(memSize, this);
        srcImgsHolder->addMemory(*tmpMem);
        *tmpMemPtr = (float*)(*tmpMem)->lock();
        if (!*tmpMemPtr) {
            throwSuiteStatusException(kOfxStatErrMemory);

            return;
        }

        float* tmpPixelData = *tmpMemPtr;

        // Set to black and transparant so that outside the portion defined by the image there's nothing.
        if (!renderWindowIsBounds) {
            std::memset(tmpPixelData, 0, memSize);
        }

        // Clip the render window to the bounds of the source image.
        OfxRectI renderWindowClipped;
        if ( !intersect(renderWindow, *bounds, &renderWindowClipped) ) {
            // Nothing to do, exit
            return;
        }

        if (isOCIOIdentity) {
            // bypass OCIO

            if ( noPremult || (userPremult == pluginExpectedPremult) ) {
                if ( (userPremult == eImageOpaque) && ( (srcMappedComponents == ePixelComponentRGBA) ||
                                                        ( srcMappedComponents == ePixelComponentAlpha) ) ) {
                    // Opaque: force the alpha channel to 1
                    copyPixelsOpaque(*this, renderWindowClipped,
                                     srcPixelData, *bounds, srcMappedComponents, srcMappedComponentsCount, bitDepth, srcRowBytes,
                                     tmpPixelData, renderWindow, srcMappedComponents, srcMappedComponentsCount, bitDepth, tmpRowBytes);
                } else {
                    // copy the whole raw src image
                    copyPixels(*this, renderWindowClipped,
                               srcPixelData, *bounds, srcMappedComponents, srcMappedComponentsCount, bitDepth, srcRowBytes,
                               tmpPixelData, renderWindow, srcMappedComponents, srcMappedComponentsCount, bitDepth, tmpRowBytes);
                }
            } else if (userPremult == eImagePreMultiplied) {
                assert(pluginExpectedPremult == eImageUnPreMultiplied);
                unPremultPixelData(renderWindow, srcPixelData, *bounds, srcMappedComponents, srcMappedComponentsCount
                                   , bitDepth, srcRowBytes, tmpPixelData, renderWindow, srcMappedComponents, srcMappedComponentsCount, bitDepth, tmpRowBytes);
            } else {
                assert(userPremult == eImageUnPreMultiplied);
                assert(pluginExpectedPremult == eImagePreMultiplied);
                premultPixelData(renderWindow, srcPixelData, *bounds, srcMappedComponents, srcMappedComponentsCount
                                 , bitDepth, srcRowBytes, tmpPixelData, renderWindow, srcMappedComponents, srcMappedComponentsCount, bitDepth, tmpRowBytes);
            }
        } else {
            assert(!isOCIOIdentity);
            // OCIO expects unpremultiplied input
            if ( noPremult || (userPremult == eImageUnPreMultiplied) ) {
                if ( (userPremult == eImageOpaque) && ( (srcMappedComponents == ePixelComponentRGBA) ||
                                                        ( srcMappedComponents == ePixelComponentAlpha) ) ) {
                    // Opaque: force the alpha channel to 1
                    copyPixelsOpaque(*this, renderWindowClipped,
                                     srcPixelData, *bounds, srcMappedComponents, srcMappedComponentsCount, bitDepth, srcRowBytes,
                                     tmpPixelData, renderWindow, srcMappedComponents, srcMappedComponentsCount, bitDepth, tmpRowBytes);
                } else {
                    // copy the whole raw src image
                    copyPixels(*this, renderWindowClipped,
                               srcPixelData, *bounds, srcMappedComponents, srcMappedComponentsCount, bitDepth, srcRowBytes,
                               tmpPixelData, renderWindow, srcMappedComponents, srcMappedComponentsCount, bitDepth, tmpRowBytes);
                }
            } else {
                assert(userPremult == eImagePreMultiplied);
                unPremultPixelData(renderWindow, srcPixelData, *bounds, srcMappedComponents, srcMappedComponentsCount
                                   , bitDepth, srcRowBytes, tmpPixelData, renderWindow, srcMappedComponents, srcMappedComponentsCount, bitDepth, tmpRowBytes);
            }
#         ifdef OFX_IO_USING_OCIO
            // do the color-space conversion
            if ( (srcMappedComponents == ePixelComponentRGB) || (srcMappedComponents == ePixelComponentRGBA) ) {
                _ocio->apply(time, renderWindowClipped, tmpPixelData, renderWindow, srcMappedComponents, srcMappedComponentsCount, tmpRowBytes);
            }
#         endif

            ///If needed, re-premult the image for the plugin to work correctly
            if ( (pluginExpectedPremult == eImagePreMultiplied) && (srcMappedComponents == ePixelComponentRGBA) ) {
                premultPixelData(renderWindow, tmpPixelData, renderWindow, srcMappedComponents, srcMappedComponentsCount
                                 , bitDepth, tmpRowBytes, tmpPixelData, renderWindow, srcMappedComponents, srcMappedComponentsCount, bitDepth, tmpRowBytes);
            }
        } // if (isOCIOIdentity) {

        // copy to dstImg if necessary
        if ( (renderRequestedView == view) && _outputClip && _outputClip->isConnected() ) {
            std::auto_ptr<Image> dstImg( _outputClip->fetchImagePlane( time, renderRequestedView, plane.c_str() ) );
            if ( !dstImg.get() ) {
                setPersistentMessage(Message::eMessageError, "", "Output image could not be fetched");
                throwSuiteStatusException(kOfxStatFailed);

                return;
            }
            if ( (dstImg->getRenderScale().x != renderScale.x) ||
                 ( dstImg->getRenderScale().y != renderScale.y) ||
                 ( dstImg->getField() != fieldToRender) ) {
                setPersistentMessage(Message::eMessageError, "", "OFX Host gave image with wrong scale or field properties");
                throwSuiteStatusException(kOfxStatFailed);

                return;
            }

            PixelComponentEnum dstMappedComponents;
            const int dstMappedComponentsCount = getPixelsComponentsCount(dstImg->getPixelComponentsProperty(), &dstMappedComponents);

            // copy the source image (the writer is a no-op)
            if (srcMappedComponentsCount == dstMappedComponentsCount) {
                copyPixelData( renderWindow, srcPixelData, *bounds, pixelComponents, srcMappedComponentsCount, bitDepth, srcRowBytes, dstImg.get() );
            } else {
                void* dstPixelData;
                OfxRectI dstBounds;
                PixelComponentEnum dstPixelComponents;
                BitDepthEnum dstBitDetph;
                int dstRowBytes;

                getImageData(dstImg.get(), &dstPixelData, &dstBounds, &dstPixelComponents, &dstBitDetph, &dstRowBytes);
                // Be careful: src may have more components than dst (eg dst is RGB, src is RGBA).
                // In this case, only copy the first components (thus the std::min)

                assert( ( /*dstPixelComponentStartIndex=*/ 0 + /*desiredSrcNComps=*/ std::min(srcMappedComponentsCount, dstMappedComponentsCount) ) <= /*dstPixelComponentCount=*/ dstMappedComponentsCount );
                interleavePixelBuffers(renderWindow,
                                       srcPixelData,
                                       *bounds,
                                       pixelComponents,
                                       srcMappedComponentsCount,
                                       0, // srcNCompsStartIndex
                                       std::min(srcMappedComponentsCount, dstMappedComponentsCount), // desiredSrcNComps
                                       bitDepth,
                                       srcRowBytes,
                                       dstBounds,
                                       dstPixelComponents,
                                       0, // dstPixelComponentStartIndex
                                       dstMappedComponentsCount,
                                       dstRowBytes,
                                       dstPixelData);
            }
        }
        *bounds = renderWindow;
    } // if (renderWindowIsBounds && isOCIOIdentity && (noPremult || userPremult == pluginExpectedPremult))


    if ( doAnyPacking && ( !packingContiguous || ( (int)packingMapping.size() != srcMappedComponentsCount ) ) ) {
        int pixelBytes = packingMapping.size() * getComponentBytes(bitDepth);
        int tmpRowBytes = (renderWindow.x2 - renderWindow.x1) * pixelBytes;
        size_t memSize = (size_t)(renderWindow.y2 - renderWindow.y1) * (size_t)tmpRowBytes;
        ImageMemory *packingBufferMem = new ImageMemory(memSize, this);
        srcImgsHolder->addMemory(packingBufferMem);
        float* packingBufferData = (float*)packingBufferMem->lock();
        if (!packingBufferData) {
            throwSuiteStatusException(kOfxStatErrMemory);

            return;
        }

        packPixelBuffer(renderWindow, *tmpMemPtr, *bounds, bitDepth, *rowBytes, srcMappedComponents, packingMapping, tmpRowBytes, packingBufferData);

        *tmpMemPtr = packingBufferData;
        *rowBytes = tmpRowBytes;
        *bounds = renderWindow;
        *mappedComponentsCount = packingMapping.size();
        switch ( packingMapping.size() ) {
        case 1:
            *mappedComponents = ePixelComponentAlpha;
            break;
        case 2:
            *mappedComponents = ePixelComponentXY;
            break;
        case 3:
            *mappedComponents = ePixelComponentRGB;
            break;
        case 4:
            *mappedComponents = ePixelComponentRGBA;
            break;
        default:
            assert(false);
            break;
        }
    }
} // GenericWriterPlugin::fetchPlaneConvertAndCopy

struct ImageData
{
    float* srcPixelData;
    int rowBytes;
    OfxRectI bounds;
    PixelComponentEnum pixelComponents;
    int pixelComponentsCount;
};

void
GenericWriterPlugin::getPackingOptions(bool *allCheckboxHidden,
                                       vector<int>* packingMapping) const
{
    bool processChannels[4] = {true, true, true, true};
    bool processCheckboxSecret[4];

    *allCheckboxHidden = true;
    for (int i = 0; i < 4; ++i) {
        processCheckboxSecret[i] = _processChannels[i]->getIsSecret();
        if (!processCheckboxSecret[i]) {
            *allCheckboxHidden = false;
        }
    }
    if (!*allCheckboxHidden) {
        for (int i = 0; i < 4; ++i) {
            if (!processCheckboxSecret[i]) {
                _processChannels[i]->getValue(processChannels[i]);
            } else {
                processChannels[i] = false;
            }
            if (processChannels[i]) {
                packingMapping->push_back(i);
            }
        }
    }
}

void
GenericWriterPlugin::render(const RenderArguments &args)
{
    const double time = args.time;

    if ( !kSupportsRenderScale && ( (args.renderScale.x != 1.) || (args.renderScale.y != 1.) ) ) {
        throwSuiteStatusException(kOfxStatFailed);

        return;
    }

    if (!_inputClip) {
        throwSuiteStatusException(kOfxStatFailed);

        return;
    }

    if ( args.planes.empty() ) {
        setPersistentMessage(Message::eMessageError, "", "Host did not requested any layer to render");
        throwSuiteStatusException(kOfxStatFailed);
    }

    string filename;
    _fileParam->getValueAtTime(time, filename);
    // filename = filenameFromPattern(filename, time);
    {
        string ext = extension(filename);
        if ( !checkExtension(ext) ) {
            setPersistentMessage(Message::eMessageError, "", string("Unsupported file extension: ") + ext);
            throwSuiteStatusException(kOfxStatErrImageFormat);
        }
    }

    double pixelAspectRatio;
    getOutputRoD(time, args.renderView, 0, &pixelAspectRatio);

    ///This is automatically the same generally as inputClip premultiplication but can differ is the user changed it.
    int userPremult_i;
    _premult->getValueAtTime(time, userPremult_i);
    PreMultiplicationEnum userPremult = (PreMultiplicationEnum)userPremult_i;

    ///This is what the plug-in expects to be passed to the encode function.
    PreMultiplicationEnum pluginExpectedPremult = getExpectedInputPremultiplication();


    ///This is the mapping of destination channels onto source channels if packing happens
    vector<int> packingMapping;
    bool allCheckboxHidden;
    getPackingOptions(&allCheckboxHidden, &packingMapping);

    const bool doAnyPacking = args.planes.size() == 1 && !allCheckboxHidden;

    //Packing is required if channels are not contiguous, e.g: the user unchecked G but left R,B,A checked
    bool packingContiguous = true;

    if (doAnyPacking) {
        PixelComponentEnum clipComps = _inputClip->getPixelComponents();

        if ( packingMapping.empty() ) {
            setPersistentMessage(Message::eMessageError, "", "Nothing to render: At least 1 channel checkbox must be checked");
            throwSuiteStatusException(kOfxStatFailed);
        }
        if ( (clipComps == ePixelComponentAlpha) && (packingMapping.size() != 1) ) {
            setPersistentMessage(Message::eMessageError, "", "Output Components selected is Alpha: select only one single channel checkbox");
            throwSuiteStatusException(kOfxStatFailed);
        }

        if ( (packingMapping.size() == 1) && !_supportsAlpha ) {
            if (_supportsXY) {
                packingMapping.push_back(-1);
            } else if (_supportsRGB) {
                for (int i = 0; i < 2; ++i) {
                    packingMapping.push_back(-1);
                }
            } else if (_supportsRGBA) {
                for (int i = 0; i < 3; ++i) {
                    packingMapping.push_back(-1);
                }
            } else {
                setPersistentMessage(Message::eMessageError, "", "Plug-in does not know how to render single-channel images");
                throwSuiteStatusException(kOfxStatFailed);
            }
        } else if ( (packingMapping.size() == 2) && !_supportsXY ) {
            if (_supportsRGB) {
                packingMapping.push_back(-1);
            } else if (_supportsRGBA) {
                for (int i = 0; i < 2; ++i) {
                    packingMapping.push_back(-1);
                }
            } else {
                setPersistentMessage(Message::eMessageError, "", "Plug-in does not know how to render 2-channel images");
                throwSuiteStatusException(kOfxStatFailed);
            }
        } else if ( (packingMapping.size() == 3) && !_supportsRGB ) {
            if (_supportsRGBA) {
                packingMapping.push_back(-1);
            } else {
                setPersistentMessage(Message::eMessageError, "", "Plug-in does not know how to render 3-channel images");
                throwSuiteStatusException(kOfxStatFailed);
            }
        } else if ( (packingMapping.size() == 4) && !_supportsRGBA ) {
            setPersistentMessage(Message::eMessageError, "", "Plug-in does not know how to render 4-channel images");
            throwSuiteStatusException(kOfxStatFailed);
        }
        int prevChannel = -1;
        for (std::size_t i = 0; i < packingMapping.size(); ++i) {
            if (i > 0) {
                if (packingMapping[i] != prevChannel + 1) {
                    packingContiguous = false;
                    break;
                }
            }
            prevChannel = packingMapping[i];
        }
    }


    // The following (commented out) code is not fully-safe, because the same instance may be have
    // two threads running on the same area of the same frame, and the apply()
    // calls both read and write dstImg.
    // This results in colorspace conversion being applied several times.
    //
    //if (dstImg.get()) {
    //// do the color-space conversion on dstImg
    //getImageData(dstImg.get(), &pixelData, &bounds, &pixelComponents, &rowBytes);
    //_ocio->apply(time, args.renderWindow, pixelData, bounds, pixelComponents, rowBytes);
    //encode(filename, time, pixelData, bounds, pixelComponents, rowBytes);
    //}
    //
    // The only viable solution (below) is to do the conversion in a temporary space,
    // and finally copy the result.
    //


#ifdef OFX_IO_USING_OCIO
    bool isOCIOIdentity = _ocio->isIdentity(time);
#else
    bool isOCIOIdentity = true;
#endif

    //The host required that we render all views into 1 file. This is for now only supported by EXR.

    bool doDefaultView = false;
    map<int, string> viewNames;
    int viewToRender = getViewToRender();

    if (viewToRender == kGenericWriterViewAll) {
        if (args.renderView != 0) {
            return; // nothing to do, except for the main view
        }
        int nViews = getViewCount();
        for (int v = 0; v < nViews; ++v) {
            string view = getViewName(v);
            viewNames[v] = view;
        }
    } else {
        int viewToRender = getViewToRender();
        if ( (viewToRender >= 0) && (viewToRender != args.renderView) ) {
            setPersistentMessage(Message::eMessageError, "", "Inconsistent view to render requested");
            throwSuiteStatusException(kOfxStatFailed);

            return;
        }

        if (viewToRender == kGenericWriterViewAll) {
            /*
               We might be in this situation if the user requested %V or %v in the filename, so the host didn't request -1 as render view.
               We might also be here if the host never requests -1 as render view
               Just fallback to the default view
             */
            doDefaultView = true;
        } else if (viewToRender == kGenericWriterViewDefault) {
            doDefaultView = true;
        } else {
            string view;
            view = getViewName(viewToRender);
            viewNames[viewToRender] = view;
        }
    }

    if (viewNames.empty() || doDefaultView) {
        string view;
        if (gHostIsMultiView) {
            view = getViewName(args.renderView);
        } else {
            view = "Main";
        }
        viewNames[args.renderView] = view;
    }
    assert( !viewNames.empty() );

    //This controls how we split into parts
    LayerViewsPartsEnum partsSplit = getPartsSplittingPreference();

    if ( (viewNames.size() == 1) && (args.planes.size() == 1) ) {
        //Regular case, just do a simple part
        int viewIndex = viewNames.begin()->first;
        InputImagesHolder dataHolder; // owns srcImg and tmpMem
        const Image* srcImg; // owned by dataHolder, no need to delete
        ImageMemory *tmpMem; // owned by dataHolder, no need to delete
        ImageData data;
        fetchPlaneConvertAndCopy(args.planes.front(), true, viewIndex, args.renderView, time, args.renderWindow, args.renderScale, args.fieldToRender, pluginExpectedPremult, userPremult, isOCIOIdentity, doAnyPacking, packingContiguous, packingMapping, &dataHolder, &data.bounds, &tmpMem, &srcImg, &data.srcPixelData, &data.rowBytes, &data.pixelComponents, &data.pixelComponentsCount);

        int dstNComps = doAnyPacking ? packingMapping.size() : data.pixelComponentsCount;
        int dstNCompsStartIndex = doAnyPacking ? packingMapping[0] : 0;

        encode(filename, time, viewNames[0], data.srcPixelData, args.renderWindow, pixelAspectRatio, data.pixelComponentsCount, dstNCompsStartIndex, dstNComps, data.rowBytes);
    } else {
        /*
           Use the beginEncodeParts/encodePart/endEncodeParts API when there are multiple views/planes to render
           Note that the number of times that we call encodePart depends on the LayerViewsPartsEnum value
         */
        assert(gHostIsMultiPlanar);
        EncodePlanesLocalData_RAII encodeData(this);

        if ( (partsSplit == eLayerViewsSplitViews) &&
             ( args.planes.size() == 1) ) {
            /*
               Splitting views but only a single layer per view is equivalent to split views/layers: code path is shorter in later case
             */
            partsSplit = eLayerViewsSplitViewsLayers;
        }

        switch (partsSplit) {
        case eLayerViewsSinglePart: {
            /*
               We have to aggregate all views/layers into a single buffer and write it all at once.
             */
            int nChannels = 0;
            InputImagesHolder dataHolder;     // owns all tmpMem and srcImg
            std::list<ImageData> planesData;

            // The list of actual planes that could be fetched
            std::list<string> actualPlanes;

            for (map<int, string>::const_iterator view = viewNames.begin(); view != viewNames.end(); ++view) {
                // The first view determines the planes that could be fetched. Other views just attempt to fetch the exact same planes.
                const std::list<string> *planesToFetch = 0;
                if ( view == viewNames.begin() ) {
                    planesToFetch = &args.planes;
                } else {
                    planesToFetch = &actualPlanes;
                }

                for (std::list<string>::const_iterator plane = planesToFetch->begin(); plane != planesToFetch->end(); ++plane) {
                    ImageMemory *tmpMem;     // owned by dataHolder, no need to delete
                    const Image* srcImg;     // owned by dataHolder, no need to delete
                    ImageData data;
                    fetchPlaneConvertAndCopy(*plane, false, view->first, args.renderView, time, args.renderWindow, args.renderScale, args.fieldToRender, pluginExpectedPremult, userPremult, isOCIOIdentity, doAnyPacking, packingContiguous, packingMapping, &dataHolder, &data.bounds, &tmpMem, &srcImg, &data.srcPixelData, &data.rowBytes, &data.pixelComponents, &data.pixelComponentsCount);
                    if (!data.srcPixelData) {
                        continue;
                    }

                    if ( view == viewNames.begin() ) {
                        actualPlanes.push_back(*plane);
                    }

                    assert(data.pixelComponentsCount != 0 && data.pixelComponents != ePixelComponentNone);

                    planesData.push_back(data);
                    int dstNComps = doAnyPacking ? packingMapping.size() : data.pixelComponentsCount;
                    nChannels += dstNComps;
                }    // for each plane
            }     // for each view
            if (nChannels == 0) {
                setPersistentMessage(Message::eMessageError, "", "Failed to fetch input layers");
                throwSuiteStatusException(kOfxStatFailed);

                return;
            }
            int pixelBytes = nChannels * getComponentBytes(eBitDepthFloat);
            int tmpRowBytes = (args.renderWindow.x2 - args.renderWindow.x1) * pixelBytes;
            size_t memSize = (size_t)(args.renderWindow.y2 - args.renderWindow.y1) * (size_t)tmpRowBytes;
            ImageMemory interleavedMem(memSize, this);
            float* tmpMemPtr = (float*)interleavedMem.lock();
            if (!tmpMemPtr) {
                throwSuiteStatusException(kOfxStatErrMemory);

                return;
            }

            ///Set to 0 everywhere since the render window might be bigger than the src img bounds
            memset(tmpMemPtr, 0, memSize);

            int interleaveIndex = 0;
            for (std::list<ImageData>::iterator it = planesData.begin(); it != planesData.end(); ++it) {
                assert(interleaveIndex < nChannels);

                int dstNComps = doAnyPacking ? packingMapping.size() : it->pixelComponentsCount;
                int dstNCompsStartIndex = doAnyPacking ? packingMapping[0] : 0;
                OfxRectI intersection;
                if ( Coords::rectIntersection(args.renderWindow, it->bounds, &intersection) ) {
                    assert( (/*dstPixelComponentStartIndex=*/ interleaveIndex + /*desiredSrcNComps=*/ dstNComps) <= /*dstPixelComponentCount=*/ nChannels );
                    interleavePixelBuffers(intersection,
                                           it->srcPixelData,
                                           it->bounds,
                                           it->pixelComponents,
                                           it->pixelComponentsCount,
                                           dstNCompsStartIndex,     // srcNCompsStartIndex
                                           dstNComps,     // desiredSrcNComps
                                           eBitDepthFloat,
                                           it->rowBytes,
                                           args.renderWindow,     // dstBounds
                                           ePixelComponentNone,     // dstPixelComponents
                                           interleaveIndex,     // dstPixelComponentStartIndex
                                           nChannels,     // dstPixelComponentCount
                                           tmpRowBytes,     // dstRowBytes
                                           tmpMemPtr);     // dstPixelData
                }
                interleaveIndex += dstNComps;
            }

            beginEncodeParts(encodeData.getData(), filename, time, pixelAspectRatio, partsSplit, viewNames, actualPlanes, doAnyPacking && !packingContiguous, packingMapping, args.renderWindow);
            encodePart(encodeData.getData(), filename, tmpMemPtr, nChannels, 0, tmpRowBytes);

            break;
        }
        case eLayerViewsSplitViews: {
            /*
               Write each view into a single part but aggregate all layers for each view
             */
            // The list of actual planes that could be fetched
            std::list<string> actualPlanes;


            int partIndex = 0;
            for (map<int, string>::const_iterator view = viewNames.begin(); view != viewNames.end(); ++view) {
                // The first view determines the planes that could be fetched. Other views just attempt to fetch the exact same planes.
                const std::list<string> *planesToFetch = 0;
                if ( view == viewNames.begin() ) {
                    planesToFetch = &args.planes;
                } else {
                    planesToFetch = &actualPlanes;
                }

                int nChannels = 0;
                InputImagesHolder dataHolder;     // owns all tmpMem and srcImg

                std::list<ImageData> planesData;
                for (std::list<string>::const_iterator plane = planesToFetch->begin(); plane != planesToFetch->end(); ++plane) {
                    ImageMemory *tmpMem;     // owned by dataHolder, no need to delete
                    const Image* srcImg;     // owned by dataHolder, no need to delete
                    ImageData data;
                    fetchPlaneConvertAndCopy(*plane, false, view->first, args.renderView, time, args.renderWindow, args.renderScale, args.fieldToRender, pluginExpectedPremult, userPremult, isOCIOIdentity, doAnyPacking, packingContiguous, packingMapping, &dataHolder, &data.bounds, &tmpMem, &srcImg, &data.srcPixelData, &data.rowBytes, &data.pixelComponents, &data.pixelComponentsCount);
                    if (!data.srcPixelData) {
                        continue;
                    }

                    if ( view == viewNames.begin() ) {
                        actualPlanes.push_back(*plane);
                    }

                    assert(data.pixelComponentsCount != 0 && data.pixelComponents != ePixelComponentNone);

                    planesData.push_back(data);

                    int dstNComps = doAnyPacking ? packingMapping.size() : data.pixelComponentsCount;
                    nChannels += dstNComps;
                }
                if (nChannels == 0) {
                    setPersistentMessage(Message::eMessageError, "", "Failed to fetch input layers");
                    throwSuiteStatusException(kOfxStatFailed);

                    return;
                }
                int pixelBytes = nChannels * getComponentBytes(eBitDepthFloat);
                int tmpRowBytes = (args.renderWindow.x2 - args.renderWindow.x1) * pixelBytes;
                size_t memSize = (size_t)(args.renderWindow.y2 - args.renderWindow.y1) * (size_t)tmpRowBytes;
                ImageMemory interleavedMem(memSize, this);
                float* tmpMemPtr = (float*)interleavedMem.lock();
                if (!tmpMemPtr) {
                    throwSuiteStatusException(kOfxStatErrMemory);

                    return;
                }

                ///Set to 0 everywhere since the render window might be bigger than the src img bounds
                memset(tmpMemPtr, 0, memSize);

                int interleaveIndex = 0;
                for (std::list<ImageData>::iterator it = planesData.begin(); it != planesData.end(); ++it) {
                    assert(interleaveIndex < nChannels);

                    OfxRectI intersection;
                    int dstNComps = doAnyPacking ? packingMapping.size() : it->pixelComponentsCount;
                    int dstNCompsStartIndex = doAnyPacking ? packingMapping[0] : 0;
                    if ( Coords::rectIntersection(args.renderWindow, it->bounds, &intersection) ) {
                        assert( (/*dstPixelComponentStartIndex=*/ interleaveIndex + /*desiredSrcNComps=*/ dstNComps) <= /*dstPixelComponentCount=*/ nChannels );
                        interleavePixelBuffers(intersection,
                                               it->srcPixelData,
                                               it->bounds,
                                               it->pixelComponents,
                                               it->pixelComponentsCount,
                                               dstNCompsStartIndex,     // srcNCompsStartIndex
                                               dstNComps,     // desiredSrcNComps
                                               eBitDepthFloat,
                                               it->rowBytes,
                                               args.renderWindow,
                                               ePixelComponentNone,     // dstPixelComponents
                                               interleaveIndex,     // dstPixelComponentStartIndex
                                               nChannels,     // dstPixelComponentCount
                                               tmpRowBytes,
                                               tmpMemPtr);
                    }
                    interleaveIndex += dstNComps;
                }

                if ( view == viewNames.begin() ) {
                    beginEncodeParts(encodeData.getData(), filename, time, pixelAspectRatio, partsSplit, viewNames, actualPlanes, doAnyPacking && !packingContiguous, packingMapping, args.renderWindow);
                }

                encodePart(encodeData.getData(), filename, tmpMemPtr, nChannels, partIndex, tmpRowBytes);

                ++partIndex;
            }     // for each view

            break;
        }
        case eLayerViewsSplitViewsLayers: {
            /*
               Write each layer of each view in an independent part
             */
            // The list of actual planes that could be fetched
            std::list<string> actualPlanes;

            int partIndex = 0;
            for (map<int, string>::const_iterator view = viewNames.begin(); view != viewNames.end(); ++view) {
                InputImagesHolder dataHolder;     // owns all tmpMem and srcImg
                vector<ImageData> datas;

                // The first view determines the planes that could be fetched. Other views just attempt to fetch the exact same planes.
                const std::list<string> *planesToFetch = 0;
                if ( view == viewNames.begin() ) {
                    planesToFetch = &args.planes;
                } else {
                    planesToFetch = &actualPlanes;
                }

                for (std::list<string>::const_iterator plane = planesToFetch->begin(); plane != planesToFetch->end(); ++plane) {
                    ImageMemory *tmpMem;     // owned by dataHolder, no need to delete
                    const Image* srcImg;     // owned by dataHolder, no need to delete
                    ImageData data;
                    fetchPlaneConvertAndCopy(*plane, false, view->first, args.renderView, time, args.renderWindow, args.renderScale, args.fieldToRender, pluginExpectedPremult, userPremult, isOCIOIdentity, doAnyPacking, packingContiguous, packingMapping, &dataHolder, &data.bounds, &tmpMem, &srcImg, &data.srcPixelData, &data.rowBytes, &data.pixelComponents, &data.pixelComponentsCount);
                    if (!data.srcPixelData) {
                        continue;
                    }
                    datas.push_back(data);
                    if ( view == viewNames.begin() ) {
                        actualPlanes.push_back(*plane);
                    }
                }     // for each plane

                if ( view == viewNames.begin() ) {
                    beginEncodeParts(encodeData.getData(), filename, time, pixelAspectRatio, partsSplit, viewNames, actualPlanes, doAnyPacking && !packingContiguous, packingMapping, args.renderWindow);
                }
                for (vector<ImageData>::iterator it = datas.begin(); it != datas.end(); ++it) {
                    encodePart(encodeData.getData(), filename, it->srcPixelData, it->pixelComponentsCount, partIndex, it->rowBytes);
                    ++partIndex;
                }
            }     // for each view

            break;
        }
        } // switch
        ;

        endEncodeParts( encodeData.getData() );
    }

    clearPersistentMessage();
} // GenericWriterPlugin::render

class PackPixelsProcessorBase
    : public PixelProcessorFilterBase
{
protected:

    vector<int> _mapping;

public:
    PackPixelsProcessorBase(ImageEffect& instance)
        : PixelProcessorFilterBase(instance)
        , _mapping()
    {
    }

    void setMapping(const vector<int>& mapping)
    {
        _mapping = mapping;
    }
};


template <typename PIX, int maxValue, int srcNComps>
class PackPixelsProcessor
    : public PackPixelsProcessorBase
{
public:

    PackPixelsProcessor(ImageEffect& instance)
        : PackPixelsProcessorBase(instance)
    {
    }

    virtual void multiThreadProcessImages(OfxRectI procWindow) OVERRIDE FINAL
    {
        assert(_srcBounds.x1 < _srcBounds.x2 && _srcBounds.y1 < _srcBounds.y2);
        assert( (int)_mapping.size() == _dstPixelComponentCount );

        PIX *dstPix = (PIX *)getDstPixelAddress(procWindow.x1, procWindow.y1);
        assert(dstPix);

        const PIX *srcPix = (const PIX *) getSrcPixelAddress(procWindow.x1, procWindow.y1);
        assert(srcPix);

        const int srcRowElements = _srcRowBytes / sizeof(PIX);
        const int dstRowElements = _dstRowBytes / sizeof(PIX);
        const int procWidth = procWindow.x2 - procWindow.x1;

        for (int y = procWindow.y1; y < procWindow.y2; ++y,
             srcPix += (srcRowElements - procWidth * srcNComps), // Move to next row and substract what was done on last iteration
             dstPix += (dstRowElements - procWidth * _dstPixelComponentCount)
             ) {
            if ( (y % 100 == 0) && _effect.abort() ) {
                //check for abort only every 100 lines
                break;
            }

            for (int x = procWindow.x1; x < procWindow.x2; ++x,
                 srcPix += srcNComps,
                 dstPix += _dstPixelComponentCount
                 ) {
                assert( srcPix == ( (const PIX*)getSrcPixelAddress(x, y) ) );
                for (int c = 0; c < _dstPixelComponentCount; ++c) {
                    int srcCol = _mapping[c];
                    if (srcCol == -1) {
                        dstPix[c] = c != 3 ? 0 : maxValue;
                    } else {
                        if (srcCol < srcNComps) {
                            dstPix[c] = srcPix[srcCol];
                        } else {
                            if (srcNComps == 1) {
                                dstPix[c] = *srcPix;
                            } else {
                                dstPix[c] = c != 3 ? 0 : maxValue;
                            }
                        }
                    }
                }
            }
        }
    }
};


template <typename PIX, int maxValue>
void
packPixelBufferForDepth(ImageEffect* instance,
                        const OfxRectI& renderWindow,
                        const void *srcPixelData,
                        const OfxRectI& bounds,
                        BitDepthEnum bitDepth,
                        int srcRowBytes,
                        PixelComponentEnum srcPixelComponents,
                        const vector<int>& channelsMapping,
                        int dstRowBytes,
                        void* dstPixelData)
{
    assert(channelsMapping.size() <= 4);
    std::auto_ptr<PackPixelsProcessorBase> p;
    int srcNComps = 0;
    switch (srcPixelComponents) {
    case ePixelComponentAlpha:
        p.reset( new PackPixelsProcessor<PIX, maxValue, 1>(*instance) );
        srcNComps = 1;
        break;
    case ePixelComponentXY:
        p.reset( new PackPixelsProcessor<PIX, maxValue, 2>(*instance) );
        srcNComps = 2;
        break;
    case ePixelComponentRGB:
        p.reset( new PackPixelsProcessor<PIX, maxValue, 3>(*instance) );
        srcNComps = 3;
        break;
    case ePixelComponentRGBA:
        p.reset( new PackPixelsProcessor<PIX, maxValue, 4>(*instance) );
        srcNComps = 4;
        break;
    default:
        //Unsupported components
        throwSuiteStatusException(kOfxStatFailed);
        break;
    }
    ;

    p->setSrcImg(srcPixelData, bounds, srcPixelComponents, srcNComps, bitDepth, srcRowBytes, 0);
    p->setDstImg(dstPixelData, bounds, srcPixelComponents /*this argument is meaningless*/, channelsMapping.size(), bitDepth, dstRowBytes);
    p->setRenderWindow(renderWindow);

    p->setMapping(channelsMapping);

    p->process();
}

void
GenericWriterPlugin::packPixelBuffer(const OfxRectI& renderWindow,
                                     const void *srcPixelData,
                                     const OfxRectI& bounds,
                                     BitDepthEnum bitDepth,
                                     int srcRowBytes,
                                     PixelComponentEnum srcPixelComponents,
                                     const vector<int>& channelsMapping, //maps dst channels to input channels
                                     int dstRowBytes,
                                     void* dstPixelData)
{
    assert(renderWindow.x1 >= bounds.x1 && renderWindow.x2 <= bounds.x2 &&
           renderWindow.y1 >= bounds.y1 && renderWindow.y2 <= bounds.y2);
    switch (bitDepth) {
    case eBitDepthFloat:
        packPixelBufferForDepth<float, 1>(this, renderWindow, (const float*)srcPixelData, bounds, bitDepth, srcRowBytes, srcPixelComponents, channelsMapping, dstRowBytes, (float*)dstPixelData);
        break;
    case eBitDepthUByte:
        packPixelBufferForDepth<unsigned char, 255>(this, renderWindow, (const unsigned char*)srcPixelData, bounds, bitDepth, srcRowBytes, srcPixelComponents, channelsMapping, dstRowBytes, (unsigned char*)dstPixelData);
        break;
    case eBitDepthUShort:
        packPixelBufferForDepth<unsigned short, 65535>(this, renderWindow, (const unsigned short*)srcPixelData, bounds, bitDepth, srcRowBytes, srcPixelComponents, channelsMapping, dstRowBytes, (unsigned short*)dstPixelData);
        break;
    default:
        //unknown pixel depth
        throwSuiteStatusException(kOfxStatFailed);
        break;
    }
}

class InterleaveProcessorBase
    : public PixelProcessorFilterBase
{
protected:

    int _dstStartIndex;
    int _desiredSrcNComps;
    int _srcNCompsStartIndex;

public:
    InterleaveProcessorBase(ImageEffect& instance)
        : PixelProcessorFilterBase(instance)
        , _dstStartIndex(-1)
        , _desiredSrcNComps(-1)
        , _srcNCompsStartIndex(0)
    {
    }

    void setValues(int dstStartIndex,
                   int desiredSrcNComps,
                   int srcNCompsStartIndex)
    {
        _dstStartIndex = dstStartIndex;
        _desiredSrcNComps = desiredSrcNComps;
        _srcNCompsStartIndex = srcNCompsStartIndex;
    }
};

template <typename PIX, int maxValue, int srcNComps>
class InterleaveProcessor
    : public InterleaveProcessorBase
{
public:

    InterleaveProcessor(ImageEffect& instance)
        : InterleaveProcessorBase(instance)
    {
    }

    virtual void multiThreadProcessImages(OfxRectI procWindow) OVERRIDE FINAL
    {
        assert(_srcBounds.x1 < _srcBounds.x2 && _srcBounds.y1 < _srcBounds.y2);
        assert(_dstStartIndex >= 0);
        assert(_dstStartIndex + _desiredSrcNComps <= _dstPixelComponentCount); // inner loop must not overrun dstPix
        PIX *dstPix = (PIX *)getDstPixelAddress(procWindow.x1, procWindow.y1);
        assert(dstPix);
        dstPix += _dstStartIndex;

        const PIX *srcPix = (const PIX *) getSrcPixelAddress(procWindow.x1, procWindow.y1);
        assert(srcPix);

        const int srcRowElements = _srcRowBytes / sizeof(PIX);
        const int dstRowElements = _dstRowBytes / sizeof(PIX);
        const int procWidth = procWindow.x2 - procWindow.x1;

        for (int y = procWindow.y1; y < procWindow.y2; ++y,
             srcPix += (srcRowElements - procWidth * srcNComps), // Move to next row and substract what was done on last iteration
             dstPix += (dstRowElements - procWidth * _dstPixelComponentCount)
             ) {
            if ( (y % 10 == 0) && _effect.abort() ) {
                //check for abort only every 10 lines
                break;
            }

            for (int x = procWindow.x1; x < procWindow.x2; ++x,
                 srcPix += srcNComps,
                 dstPix += _dstPixelComponentCount
                 ) {
                assert(dstPix == ( (PIX*)getDstPixelAddress(x, y) ) + _dstStartIndex);
                assert( srcPix == ( (const PIX*)getSrcPixelAddress(x, y) ) );

                for (int c = 0; c < _desiredSrcNComps; ++c) {
                    dstPix[c] = srcPix[c + _srcNCompsStartIndex];
                }
            }
        }
    }
};

template <typename PIX, int maxValue>
void
interleavePixelBuffersForDepth(ImageEffect* instance,
                               const OfxRectI& renderWindow,
                               const PIX *srcPixelData,
                               const OfxRectI& bounds,
                               const PixelComponentEnum srcPixelComponents,
                               const int srcPixelComponentCount,
                               const int srcNCompsStartIndex,
                               const int desiredSrcNComps,
                               const BitDepthEnum bitDepth,
                               const int srcRowBytes,
                               const OfxRectI& dstBounds,
                               const PixelComponentEnum dstPixelComponents,      // ignored, may be ePixelComponentNone
                               const int dstPixelComponentStartIndex,
                               const int dstPixelComponentCount,
                               const int dstRowBytes,
                               PIX* dstPixelData)
{
    assert( (dstPixelComponentStartIndex + desiredSrcNComps) <= dstPixelComponentCount );
    std::auto_ptr<InterleaveProcessorBase> p;
    switch (srcPixelComponentCount) {
    case 1:
        p.reset( new InterleaveProcessor<PIX, maxValue, 1>(*instance) );
        break;
    case 2:
        p.reset( new InterleaveProcessor<PIX, maxValue, 2>(*instance) );
        break;
    case 3:
        p.reset( new InterleaveProcessor<PIX, maxValue, 3>(*instance) );
        break;
    case 4:
        p.reset( new InterleaveProcessor<PIX, maxValue, 4>(*instance) );
        break;
    default:
        //Unsupported components
        throwSuiteStatusException(kOfxStatFailed);
        break;
    }
    ;
    p->setSrcImg(srcPixelData, bounds, srcPixelComponents, srcPixelComponentCount, bitDepth, srcRowBytes, 0);
    p->setDstImg(dstPixelData, dstBounds, dstPixelComponents, dstPixelComponentCount, bitDepth, dstRowBytes);
    p->setRenderWindow(renderWindow);
    p->setValues(dstPixelComponentStartIndex, desiredSrcNComps, srcNCompsStartIndex);

    p->process();
}

void
GenericWriterPlugin::interleavePixelBuffers(const OfxRectI& renderWindow,
                                            const void *srcPixelData,
                                            const OfxRectI& bounds,
                                            const PixelComponentEnum srcPixelComponents,
                                            const int srcPixelComponentCount,
                                            const int srcNCompsStartIndex,
                                            const int desiredSrcNComps,
                                            const BitDepthEnum bitDepth,
                                            const int srcRowBytes,
                                            const OfxRectI& dstBounds,
                                            const PixelComponentEnum dstPixelComponents, // ignored, may be ePixelComponentNone
                                            const int dstPixelComponentStartIndex,
                                            const int dstPixelComponentCount,
                                            const int dstRowBytes,
                                            void* dstPixelData)
{
    assert( (dstPixelComponentStartIndex + desiredSrcNComps) <= dstPixelComponentCount );
    assert(renderWindow.x1 >= bounds.x1 && renderWindow.x2 <= bounds.x2 &&
           renderWindow.y1 >= bounds.y1 && renderWindow.y2 <= bounds.y2);
    assert(renderWindow.x1 >= dstBounds.x1 && renderWindow.x2 <= dstBounds.x2 &&
           renderWindow.y1 >= dstBounds.y1 && renderWindow.y2 <= dstBounds.y2);
    switch (bitDepth) {
    case eBitDepthFloat:
        interleavePixelBuffersForDepth<float, 1>(this, renderWindow, (const float*)srcPixelData, bounds, srcPixelComponents, srcPixelComponentCount, srcNCompsStartIndex, desiredSrcNComps, bitDepth, srcRowBytes, dstBounds, dstPixelComponents, dstPixelComponentStartIndex, dstPixelComponentCount, dstRowBytes, (float*)dstPixelData);
        break;
    case eBitDepthUByte:
        interleavePixelBuffersForDepth<unsigned char, 255>(this, renderWindow, (const unsigned char*)srcPixelData, bounds, srcPixelComponents, srcPixelComponentCount, srcNCompsStartIndex, desiredSrcNComps, bitDepth, srcRowBytes, dstBounds, dstPixelComponents, dstPixelComponentStartIndex, dstPixelComponentCount, dstRowBytes, (unsigned char*)dstPixelData);
        break;
    case eBitDepthUShort:
        interleavePixelBuffersForDepth<unsigned short, 65535>(this, renderWindow, (const unsigned short*)srcPixelData, bounds, srcPixelComponents, srcPixelComponentCount, srcNCompsStartIndex, desiredSrcNComps, bitDepth, srcRowBytes, dstBounds, dstPixelComponents, dstPixelComponentStartIndex, dstPixelComponentCount, dstRowBytes, (unsigned short*)dstPixelData);
        break;
    default:
        //unknown pixel depth
        throwSuiteStatusException(kOfxStatFailed);
        break;
    }
}

void
GenericWriterPlugin::beginSequenceRender(const BeginSequenceRenderArguments &args)
{
    if ( !kSupportsRenderScale && ( (args.renderScale.x != 1.) || (args.renderScale.y != 1.) ) ) {
        throwSuiteStatusException(kOfxStatFailed);

        return;
    }

    string filename;
    _fileParam->getValue(filename);
    {
        string ext = extension(filename);
        if ( !checkExtension(ext) ) {
            setPersistentMessage(Message::eMessageError, "", string("Unsupported file extension: ") + ext);
            throwSuiteStatusException(kOfxStatErrImageFormat);
        }
    }

    OfxRectD rod;
    double par;
    getOutputRoD(args.frameRange.min, args.view, &rod, &par);

    ////Since the generic writer doesn't support tiles and multi-resolution, the RoD is necesserarily the
    ////output image size.
    OfxRectI rodPixel;
    Coords::toPixelEnclosing(rod, args.renderScale, par, &rodPixel);

    beginEncode(filename, rodPixel, par, args);
}

void
GenericWriterPlugin::endSequenceRender(const EndSequenceRenderArguments &args)
{
    if ( !kSupportsRenderScale && ( (args.renderScale.x != 1.) || (args.renderScale.y != 1.) ) ) {
        throwSuiteStatusException(kOfxStatFailed);

        return;
    }

    endEncode(args);
}

////////////////////////////////////////////////////////////////////////////////
/** @brief render for the filter */

////////////////////////////////////////////////////////////////////////////////
// basic plugin render function, just a skelington to instantiate templates from

static void
setupAndProcess(PixelProcessorFilterBase & processor,
                int premultChannel,
                const OfxRectI &renderWindow,
                const void *srcPixelData,
                const OfxRectI& srcBounds,
                PixelComponentEnum srcPixelComponents,
                int srcPixelComponentCount,
                BitDepthEnum srcPixelDepth,
                int srcRowBytes,
                void *dstPixelData,
                const OfxRectI& dstBounds,
                PixelComponentEnum dstPixelComponents,
                int dstPixelComponentCount,
                BitDepthEnum dstPixelDepth,
                int dstRowBytes)
{
    assert(srcPixelData && dstPixelData);

    // make sure bit depths are sane
    if ( (srcPixelDepth != dstPixelDepth) || (srcPixelComponents != dstPixelComponents) ) {
        throwSuiteStatusException(kOfxStatErrFormat);

        return;
    }

    // set the images
    processor.setDstImg(dstPixelData, dstBounds, dstPixelComponents, dstPixelComponentCount, dstPixelDepth, dstRowBytes);
    processor.setSrcImg(srcPixelData, srcBounds, srcPixelComponents, srcPixelComponentCount, srcPixelDepth, srcRowBytes, 0);

    // set the render window
    processor.setRenderWindow(renderWindow);

    processor.setPremultMaskMix(true, premultChannel, 1.);

    // Call the base class process member, this will call the derived templated process code
    processor.process();
}

void
GenericWriterPlugin::unPremultPixelData(const OfxRectI &renderWindow,
                                        const void *srcPixelData,
                                        const OfxRectI& srcBounds,
                                        PixelComponentEnum srcPixelComponents,
                                        int srcPixelComponentCount,
                                        BitDepthEnum srcPixelDepth,
                                        int srcRowBytes,
                                        void *dstPixelData,
                                        const OfxRectI& dstBounds,
                                        PixelComponentEnum dstPixelComponents,
                                        int dstPixelComponentCount,
                                        BitDepthEnum dstBitDepth,
                                        int dstRowBytes)
{
    assert(srcPixelData && dstPixelData);

    // do the rendering
    if ( (dstBitDepth != eBitDepthFloat) || ( (dstPixelComponents != ePixelComponentRGBA) && (dstPixelComponents != ePixelComponentRGB) && (dstPixelComponents != ePixelComponentAlpha) ) ) {
        throwSuiteStatusException(kOfxStatErrFormat);

        return;
    }
    if (dstPixelComponents == ePixelComponentRGBA) {
        PixelCopierUnPremult<float, 4, 1, float, 4, 1> fred(*this);
        setupAndProcess(fred, 3, renderWindow, srcPixelData, srcBounds, srcPixelComponents, srcPixelComponentCount, srcPixelDepth, srcRowBytes, dstPixelData, dstBounds, dstPixelComponents, dstPixelComponentCount, dstBitDepth, dstRowBytes);
    } else {
        ///other pixel components means you want to copy only...
        assert(false);
    }
}

void
GenericWriterPlugin::premultPixelData(const OfxRectI &renderWindow,
                                      const void *srcPixelData,
                                      const OfxRectI& srcBounds,
                                      PixelComponentEnum srcPixelComponents,
                                      int srcPixelComponentCount,
                                      BitDepthEnum srcPixelDepth,
                                      int srcRowBytes,
                                      void *dstPixelData,
                                      const OfxRectI& dstBounds,
                                      PixelComponentEnum dstPixelComponents,
                                      int dstPixelComponentCount,
                                      BitDepthEnum dstBitDepth,
                                      int dstRowBytes)
{
    assert(srcPixelData && dstPixelData);

    // do the rendering
    if ( (dstBitDepth != eBitDepthFloat) || ( (dstPixelComponents != ePixelComponentRGBA) && (dstPixelComponents != ePixelComponentRGB) && (dstPixelComponents != ePixelComponentAlpha) ) ) {
        throwSuiteStatusException(kOfxStatErrFormat);

        return;
    }

    if (dstPixelComponents == ePixelComponentRGBA) {
        PixelCopierPremult<float, 4, 1, float, 4, 1> fred(*this);
        setupAndProcess(fred, 3, renderWindow, srcPixelData, srcBounds, srcPixelComponents, srcPixelComponentCount, srcPixelDepth, srcRowBytes, dstPixelData, dstBounds, dstPixelComponents, dstPixelComponentCount, dstBitDepth, dstRowBytes);
    } else {
        ///other pixel components means you want to copy only...
        assert(false);
    }
}

void
GenericWriterPlugin::getSelectedOutputFormat(OfxRectI* format,
                                             double* par)
{
    FormatTypeEnum formatType = (FormatTypeEnum)_outputFormatType->getValue();

    switch (formatType) {
    case eFormatTypeInput: {
        // union RoD across all views
        OfxRectI inputFormat;
        _inputClip->getFormat(inputFormat);
        double inputPar = _inputClip->getPixelAspectRatio();
        format->x1 = inputFormat.x1 * inputPar;
        format->x2 = inputFormat.x2 * inputPar;
        format->y1 = inputFormat.y1;
        format->y2 = inputFormat.y2;
        *par = inputPar;
        break;
    }
    case eFormatTypeProject: {
        OfxPointD size = getProjectSize();
        OfxPointD offset = getProjectOffset();
        double projectPar = getProjectPixelAspectRatio();
        *par = projectPar;
        format->x1 = offset.x * projectPar;
        format->y1 = offset.y;
        format->x2 = (offset.x + size.x) * projectPar;
        format->y2 = offset.y + size.y;
        break;
    }
    case eFormatTypeFixed: {
        int w, h;
        _outputFormatSize->getValue(w, h);
        _outputFormatPar->getValue(*par);
        format->x1 = format->y1 = 0;
        format->x2 = w;
        format->y2 = h;
        break;
    }
    }
} // getSelectedOutputFormat

void
GenericWriterPlugin::getOutputRoD(OfxTime time,
                                  int view,
                                  OfxRectD* rod,
                                  double* par)
{
    assert(rod || par);

    bool clipToRoD = false;
    if ( _clipToRoD && !_clipToRoD->getIsSecret() ) {
        _clipToRoD->getValue(clipToRoD);
    }
    // user wants RoD written, don't care parameters
    if (clipToRoD) {
        if (rod) {
            *rod = _inputClip->getRegionOfDefinition(time, view);
        }
        if (par) {
            *par = _inputClip->getPixelAspectRatio();
        }
    } else {
        OfxRectI format;
        double formatPar;
        getSelectedOutputFormat(&format, &formatPar);
        if (rod) {
            OfxPointD renderScale = {1., 1.};
            Coords::toCanonical(format, renderScale, formatPar, rod);
        }
        if (par) {
            *par = formatPar;
        }
    }
}

bool
GenericWriterPlugin::getRegionOfDefinition(const RegionOfDefinitionArguments &args,
                                           OfxRectD &rod)
{
    if ( !kSupportsRenderScale && ( (args.renderScale.x != 1.) || (args.renderScale.y != 1.) ) ) {
        throwSuiteStatusException(kOfxStatFailed);

        return false;
    }
    getOutputRoD(args.time, args.view, &rod, 0);

    return true;
}

void
GenericWriterPlugin::encode(const string& /*filename*/,
                            const OfxTime /*time*/,
                            const string& /*viewName*/,
                            const float */*pixelData*/,
                            const OfxRectI& /*bounds*/,
                            const float /*pixelAspectRatio*/,
                            const int /*pixelDataNComps*/,
                            const int /*dstNCompsStartIndex*/,
                            const int /*dstNComps*/,
                            const int /*rowBytes*/)
{
    /// Does nothing
}

void
GenericWriterPlugin::beginEncodeParts(void* /*user_data*/,
                                      const string& /*filename*/,
                                      OfxTime /*time*/,
                                      float /*pixelAspectRatio*/,
                                      LayerViewsPartsEnum /*partsSplitting*/,
                                      const map<int, string>& /*viewsToRender*/,
                                      const std::list<string>& /*planes*/,
                                      const bool /*packingRequired*/,
                                      const vector<int>& /*packingMapping*/,
                                      const OfxRectI& /*bounds*/)
{
    /// Does nothing
}

void
GenericWriterPlugin::encodePart(void* /*user_data*/,
                                const string& /*filename*/,
                                const float */*pixelData*/,
                                int /*pixelDataNComps*/,
                                int /*planeIndex*/,
                                int /*rowBytes*/)
{
    /// Does nothing
}

bool
GenericWriterPlugin::getTimeDomain(OfxRangeD &range)
{
    int choice;

    _frameRange->getValue(choice);
    if (choice == 0) {
        ///let the default be applied
        return false;
    } else if (choice == 1) {
        timeLineGetBounds(range.min, range.max);

        return true;
    } else {
        int first;
        _firstFrame->getValue(first);
        range.min = first;

        int last;
        _lastFrame->getValue(last);
        range.max = last;

        return true;
    }
}

static string
imageFormatString(PixelComponentEnum components,
                  BitDepthEnum bitDepth)
{
    string s;

    switch (components) {
    case ePixelComponentRGBA:
        s += "RGBA";
        break;
    case ePixelComponentRGB:
        s += "RGB";
        break;
    case ePixelComponentAlpha:
        s += "Alpha";
        break;
    case ePixelComponentCustom:
        s += "Custom";
        break;
    case ePixelComponentNone:
        s += "None";
        break;
    default:
        s += "[unknown components]";
        break;
    }
    switch (bitDepth) {
    case eBitDepthUByte:
        s += "8u";
        break;
    case eBitDepthUShort:
        s += "16u";
        break;
    case eBitDepthFloat:
        s += "32f";
        break;
    case eBitDepthCustom:
        s += "x";
        break;
    case eBitDepthNone:
        s += "0";
        break;
    default:
        s += "[unknown bit depth]";
        break;
    }

    return s;
}

static string
premultString(PreMultiplicationEnum e)
{
    switch (e) {
    case eImageOpaque:

        return "Opaque";
    case eImagePreMultiplied:

        return "PreMultiplied";
    case eImageUnPreMultiplied:

        return "UnPreMultiplied";
    }

    return "Unknown";
}

void
GenericWriterPlugin::setOutputComponentsParam(PixelComponentEnum components)
{
    assert(components == ePixelComponentRGB || components == ePixelComponentRGBA || components == ePixelComponentAlpha);
}

void
GenericWriterPlugin::outputFileChanged(InstanceChangeReason reason,
                                       bool restoreExistingWriter,
                                       bool throwErrors)
{
    string filename;

    _fileParam->getValue(filename);

    if ( filename.empty() ) {
        // if the file name is set to an empty string,
        // reset so that values are automatically set on next call to outputFileChanged()
        _guessedParams->resetToDefault();

        return;
    }

    // only set perstistent params if not restoring
    //bool setPersistentValues = !restoreExistingWriter && (reason == eChangeUserEdit);
    unused(restoreExistingWriter);

    {
        string ext = extension(filename);
        if ( !checkExtension(ext) ) {
            if (throwErrors) {
                if (reason == eChangeUserEdit) {
                    sendMessage(Message::eMessageError, "", string("Unsupported file extension: ") + ext);
                } else {
                    setPersistentMessage(Message::eMessageError, "", string("Unsupported file extension: ") + ext);
                }
                throwSuiteStatusException(kOfxStatErrImageFormat);
            } else {
                return;
            }
        }
    }
    bool setColorSpace = true;
#     ifdef OFX_IO_USING_OCIO
    // if outputSpaceSet == true (output space was manually set by user) then setColorSpace = false
    if ( _outputSpaceSet->getValue() ) {
        setColorSpace = false;
    }
    // We should always try to parse from string first,
    // following recommendations from http://opencolorio.org/configurations/spi_pipeline.html
    // However, as discussed in https://groups.google.com/forum/#!topic/ocio-dev/dfOxq8Nanl8
    // the OpenColorIO 1.0.9 implementation fails too often.
    // We should wait for the next version, where pull request
    // https://github.com/imageworks/OpenColorIO/pull/381 or
    // https://github.com/imageworks/OpenColorIO/pull/413 may be merged.
    OCIO::ConstConfigRcPtr ocioConfig = _ocio->getConfig();
    if (setColorSpace && ocioConfig) {
        string name = filename;
        (void)SequenceParsing::removePath(name); // only use the file NAME
        const char* colorSpaceStr = ocioConfig->parseColorSpaceFromString( name.c_str() );
        size_t colorSpaceStrLen = colorSpaceStr ? std::strlen(colorSpaceStr) : 0;
        if (colorSpaceStrLen == 0) {
            colorSpaceStr = NULL;
        }
#if OCIO_VERSION_HEX > 0x01000900 // more recent than 1.0.9?
#pragma message WARN("OpenColorIO was updated, check that the following code is still necessary")
#endif
        if (colorSpaceStr) {
            // Only use this colorspace name if it is the last thing before the extension name,
            // and it is preceded by '_' or '-' or ' ' or '.' (we exclude '/' and '\\'),
            // as in http://opencolorio.org/configurations/spi_pipeline.html
            // https://github.com/imageworks/OpenColorIO/pull/413
            size_t pos = name.find_last_of('.');
            if ( pos == string::npos || pos < (colorSpaceStrLen + 1) ) { // +1 for the delimiter
                // no dot, or the colorspace name and the delimiter cannot hold before the dot
                colorSpaceStr = NULL;
                colorSpaceStrLen = 0;
            } else if ( (name.compare(pos - colorSpaceStrLen, colorSpaceStrLen, colorSpaceStr) != 0) ||
                       ( (name[pos - colorSpaceStrLen - 1] != '_') &&
                        (name[pos - colorSpaceStrLen - 1] != '-') &&
                        (name[pos - colorSpaceStrLen - 1] != ' ') &&
                        (name[pos - colorSpaceStrLen - 1] != '.') ) ) {
                           // the colorspace name is not before the last dot or is not preceded by a valid delimiter
                           colorSpaceStr = NULL;
                           colorSpaceStrLen = 0;
                       }
        }
        if (colorSpaceStr) {
            assert( _ocio->hasColorspace(colorSpaceStr) ); // parseColorSpaceFromString always returns an existing colorspace
            // we're lucky
            _ocio->setOutputColorspace(colorSpaceStr);
            setColorSpace = false;
        }
    }
#     endif

    // give the derived class a chance to initialize any data structure it may need
    onOutputFileChanged(filename, setColorSpace);
#     ifdef OFX_IO_USING_OCIO
    _ocio->refreshInputAndOutputState(0);
#     endif

    if (_clipToRoD) {
        _clipToRoD->setIsSecretAndDisabled( !displayWindowSupportedByFormat(filename) );
    }


    if (reason == eChangeUserEdit) {
        // mark that most parameters should not be set automagically if the filename is changed
        // (the user must keep control over what happens)
        _guessedParams->setValue(true);
    }
} // GenericWriterPlugin::outputFileChanged

void
GenericWriterPlugin::changedParam(const InstanceChangedArgs &args,
                                  const string &paramName)
{
    // must clear persistent message, or render() is not called by Nuke after an error
    clearPersistentMessage();
    if (paramName == kParamFrameRange) {
        int choice;
        double first, last;
        timeLineGetBounds(first, last);
        _frameRange->getValue(choice);
        if (choice == 2) {
            _firstFrame->setIsSecretAndDisabled(false);
            int curFirstFrame;
            _firstFrame->getValue(curFirstFrame);
            // if first-frame has never been set by the user, set it
            if ( (first != curFirstFrame) && (curFirstFrame == 0) ) {
                _firstFrame->setValue( (int)first );
            }
            _lastFrame->setIsSecretAndDisabled(false);
            int curLastFrame;
            _lastFrame->getValue(curLastFrame);
            // if last-frame has never been set by the user, set it
            if ( (last != curLastFrame) && (curLastFrame == 0) ) {
                _lastFrame->setValue( (int)last );
            }
        } else {
            _firstFrame->setIsSecretAndDisabled(true);
            _lastFrame->setIsSecretAndDisabled(true);
        }
    } else if (paramName == kParamFilename) {
        outputFileChanged(args.reason, _guessedParams->getValue(), true);
    } else if (paramName == kParamFormatType) {
        FormatTypeEnum type = (FormatTypeEnum)_outputFormatType->getValue();
        if (_clipToRoD) {
            string filename;
            _fileParam->getValue(filename);
            _clipToRoD->setIsSecretAndDisabled( !displayWindowSupportedByFormat(filename) );
        }
        if ( (type == eFormatTypeInput) || (type == eFormatTypeProject) ) {
            _outputFormat->setIsSecretAndDisabled(true);
        } else {
            _outputFormat->setIsSecretAndDisabled(false);
        }
    } else if (paramName == kParamOutputFormat) {
        //the host does not handle the format itself, do it ourselves
        int format_i;
        _outputFormat->getValue(format_i);
        int w = 0, h = 0;
        double par = -1;
        getFormatResolution( (EParamFormat)format_i, &w, &h, &par );
        assert(par != -1);
        _outputFormatPar->setValue(par);
        _outputFormatSize->setValue(w, h);
    } else if ( (paramName == kParamClipInfo) && (args.reason == eChangeUserEdit) ) {
        string msg;
        msg += "Input: ";
        if (!_inputClip) {
            msg += "N/A";
        } else {
            msg += imageFormatString( _inputClip->getPixelComponents(), _inputClip->getPixelDepth() );
            msg += " ";
            msg += premultString( _inputClip->getPreMultiplication() );
        }
        msg += "\n";
        msg += "Output: ";
        if (!_outputClip) {
            msg += "N/A";
        } else {
            msg += imageFormatString( _outputClip->getPixelComponents(), _outputClip->getPixelDepth() );
            msg += " ";
            msg += premultString( _outputClip->getPreMultiplication() );
        }
        msg += "\n";
        sendMessage(Message::eMessageMessage, "", msg);
#ifdef OFX_IO_USING_OCIO
    } else if ( ( (paramName == kOCIOParamOutputSpace) || (paramName == kOCIOParamOutputSpaceChoice) ) &&
                ( args.reason == eChangeUserEdit) ) {
        // set the outputSpaceSet param to true https://github.com/MrKepzie/Natron/issues/1492
        _outputSpaceSet->setValue(true);
#endif
    }

#ifdef OFX_IO_USING_OCIO
    _ocio->changedParam(args, paramName);
#endif

    MultiPlaneEffect::changedParam(args, paramName);
} // GenericWriterPlugin::changedParam

void
GenericWriterPlugin::changedClip(const InstanceChangedArgs &args,
                                 const string &clipName)
{
<<<<<<< HEAD
    MultiPlaneEffect::changedClip(args, clipName);
=======
    // must clear persistent message, or render() is not called by Nuke after an error
    clearPersistentMessage();
>>>>>>> 6d51cf20
    if ( (clipName == kOfxImageEffectSimpleSourceClipName) && _inputClip && (args.reason == eChangeUserEdit) ) {
        PreMultiplicationEnum premult = _inputClip->getPreMultiplication();
#     ifdef DEBUG
        if ( _inputClip->isConnected() ) {
            PixelComponentEnum components = _inputClip->getPixelComponents();
            assert( (components == ePixelComponentAlpha && premult != eImageOpaque) ||
                    (components == ePixelComponentRGB && premult == eImageOpaque) ||
                    (components == ePixelComponentRGBA) ||
                    ( (components == ePixelComponentCustom ||
                       components == ePixelComponentMotionVectors ||
                       components == ePixelComponentStereoDisparity) && gHostIsMultiPlanar ) );


            int index = -1;
            for (std::size_t i = 0; i < _outputComponentsTable.size(); ++i) {
                if (_outputComponentsTable[i] == components) {
                    index = i;
                    break;
                }
            }
            assert(index != -1);
            if (index != -1) {
                _outputComponents->setValue(index);
            }
        }
#      endif
        _premult->setValue(premult);

        double fps = _inputClip->getFrameRate();
        setOutputFrameRate(fps);
    }
}

void
GenericWriterPlugin::getClipPreferences(ClipPreferencesSetter &clipPreferences)
{
    MultiPlaneEffect::getClipPreferences(clipPreferences);
    if ( !_outputComponents->getIsSecret() ) {
        int index;
        _outputComponents->getValue(index);
        assert( index >= 0 && index < (int)_outputComponentsTable.size() );
        PixelComponentEnum comps = _outputComponentsTable[index];


        vector<string> checkboxesLabels;
        if (comps == ePixelComponentAlpha) {
            checkboxesLabels.push_back("A");
        } else if (comps == ePixelComponentRGB) {
            checkboxesLabels.push_back("R");
            checkboxesLabels.push_back("G");
            checkboxesLabels.push_back("B");
        } else if (comps == ePixelComponentRGBA) {
            checkboxesLabels.push_back("R");
            checkboxesLabels.push_back("G");
            checkboxesLabels.push_back("B");
            checkboxesLabels.push_back("A");
        }

        if (checkboxesLabels.size() == 1) {
            for (int i = 0; i < 3; ++i) {
                _processChannels[i]->setIsSecretAndDisabled(true);
            }
            _processChannels[3]->setIsSecretAndDisabled(false);
            _processChannels[3]->setLabel(checkboxesLabels[0]);
        } else {
            for (int i = 0; i < 4; ++i) {
                if ( i < (int)checkboxesLabels.size() ) {
                    _processChannels[i]->setIsSecretAndDisabled(false);
                    _processChannels[i]->setLabel(checkboxesLabels[i]);
                } else {
                    _processChannels[i]->setIsSecretAndDisabled(true);
                }
            }
        }
        //Set output pixel components to match what will be output if the choice is not All


        clipPreferences.setClipComponents(*_inputClip, comps);
        clipPreferences.setClipComponents(*_outputClip, comps);
        PreMultiplicationEnum premult = _inputClip->getPreMultiplication();
        switch (comps) {
        case ePixelComponentAlpha:
            premult = eImageUnPreMultiplied;
            break;
        case ePixelComponentXY:
            premult = eImageOpaque;
            break;
        case ePixelComponentRGB:
            premult = eImageOpaque;
            break;
        default:
            break;
        }

        clipPreferences.setOutputPremultiplication(premult);
    }
} // GenericWriterPlugin::getClipPreferences

void
GenericWriterPlugin::getFrameViewsNeeded(const FrameViewsNeededArguments& args,
                                         FrameViewsNeededSetter& frameViews)
{
    OfxRangeD r;

    r.min = r.max = args.time;

    if (!gHostIsMultiView) {
        //As whats requested
        frameViews.addFrameViewsNeeded(*_inputClip, r, args.view);
    } else {
        int viewsToRender = getViewToRender();
        if (viewsToRender == kGenericWriterViewAll) {
            if (args.view != 0) {
                // any view other than view 0 does nothing and requires no input
                return;
            }
            // rendering view 0 requires all views, and writes them to file
            int nViews = getViewCount();
            for (int i = 0; i < nViews; ++i) {
                frameViews.addFrameViewsNeeded(*_inputClip, r, i);
            }
        } else {
            // default behavior
            if (viewsToRender == kGenericWriterViewDefault) {
                viewsToRender = args.view;
            }
            frameViews.addFrameViewsNeeded(*_inputClip, r, viewsToRender);
        }
    }
}

void
GenericWriterPlugin::purgeCaches()
{
    clearAnyCache();
#ifdef OFX_IO_USING_OCIO
    _ocio->purgeCaches();
#endif
}

using namespace OFX;

/**
 * @brief Override this to describe the writer.
 * You should call the base-class version at the end like this:
 * GenericWriterPluginFactory<YOUR_FACTORY>::describe(desc);
 **/
void
GenericWriterDescribe(ImageEffectDescriptor &desc,
                      RenderSafetyEnum safety,
                      const vector<string>& extensions, // list of supported extensions
                      int evaluation, // plugin quality from 0 (bad) to 100 (perfect) or -1 if not evaluated
                      bool isMultiPlanar,
                      bool isMultiView)
{
    desc.setPluginGrouping(kPluginGrouping);

#ifdef OFX_EXTENSIONS_TUTTLE
    desc.addSupportedContext(eContextWriter);
    desc.addSupportedExtensions(extensions);
    desc.setPluginEvaluation(evaluation);
#endif
    desc.addSupportedContext(eContextGeneral);

    // OCIO is only supported for float images.
    //desc.addSupportedBitDepth(eBitDepthUByte);
    //desc.addSupportedBitDepth(eBitDepthUShort);
    desc.addSupportedBitDepth(eBitDepthFloat);

    // set a few flags
    desc.setSingleInstance(false);
    desc.setHostFrameThreading(false);
    desc.setSupportsMultiResolution(kSupportsMultiResolution);
    desc.setSupportsTiles(kSupportsTiles);
    desc.setTemporalClipAccess(false); // say we will be doing random time access on clips
    desc.setRenderTwiceAlways(false);
    desc.setSupportsMultipleClipPARs(false);
    desc.setRenderThreadSafety(safety);


#ifdef OFX_EXTENSIONS_NUKE
    if (getImageEffectHostDescription()
        && getImageEffectHostDescription()->isMultiPlanar) {
        desc.setIsMultiPlanar(isMultiPlanar);
        if (isMultiPlanar) {
            gHostIsMultiPlanar = true;
            //We let all un-rendered planes pass-through so that they can be retrieved below by a shuffle node
            desc.setPassThroughForNotProcessedPlanes(ePassThroughLevelPassThroughNonRenderedPlanes);
        }
    }
    if ( isMultiView && fetchSuite(kFnOfxImageEffectPlaneSuite, 2, true) ) {
        gHostIsMultiView = true;
        desc.setIsViewAware(true);
        desc.setIsViewInvariant(eViewInvarianceAllViewsVariant);
    }
#endif

#ifdef OFX_EXTENSIONS_NATRON
    desc.setChannelSelector(ePixelComponentNone); // we have our own channel selector
#endif
}

/**
 * @brief Override this to describe in context the writer.
 * You should call the base-class version at the end like this:
 * GenericWriterPluginFactory<YOUR_FACTORY>::describeInContext(desc,context);
 **/
PageParamDescriptor*
GenericWriterDescribeInContextBegin(ImageEffectDescriptor &desc,
                                    ContextEnum context,
                                    bool supportsRGBA,
                                    bool supportsRGB,
                                    bool supportsXY,
                                    bool supportsAlpha,
                                    const char* inputSpaceNameDefault,
                                    const char* outputSpaceNameDefault,
                                    bool supportsDisplayWindow)
{
    gHostIsNatron = (getImageEffectHostDescription()->isNatron);


    // create the mandated source clip
    ClipDescriptor *srcClip = desc.defineClip(kOfxImageEffectSimpleSourceClipName);
    if (supportsRGBA) {
        srcClip->addSupportedComponent(ePixelComponentRGBA);
    }
    if (supportsRGB) {
        srcClip->addSupportedComponent(ePixelComponentRGB);
    }
    if (supportsAlpha) {
        srcClip->addSupportedComponent(ePixelComponentAlpha);
    }
#ifdef OFX_EXTENSIONS_NATRON
    if (supportsXY && gHostIsNatron) {
        srcClip->addSupportedComponent(ePixelComponentXY);
    }
#endif
    srcClip->setSupportsTiles(kSupportsTiles);

    // create the mandated output clip
    ClipDescriptor *dstClip = desc.defineClip(kOfxImageEffectOutputClipName);
    if (supportsRGBA) {
        dstClip->addSupportedComponent(ePixelComponentRGBA);
    }
    if (supportsRGB) {
        dstClip->addSupportedComponent(ePixelComponentRGB);
    }
    if (supportsAlpha) {
        dstClip->addSupportedComponent(ePixelComponentAlpha);
    }
#ifdef OFX_EXTENSIONS_NATRON
    if (supportsXY && gHostIsNatron) {
        dstClip->addSupportedComponent(ePixelComponentXY);
    }
#endif
    dstClip->setSupportsTiles(kSupportsTiles);//< we don't support tiles in output!


    // make some pages and to things in
    PageParamDescriptor *page = desc.definePageParam("Controls");

    {
        ChoiceParamDescriptor* param = desc.defineChoiceParam(kParamOutputComponents);
        param->setLabel(kParamOutputComponentsLabel);
        param->setHint(kParamOutputComponentsHint);
        // must be in sync with the end of the plugin construction
        if (supportsAlpha) {
            param->appendOption("Alpha");
        }
        if (supportsRGB) {
            param->appendOption("RGB");
        }
        if (supportsRGBA) {
            param->appendOption("RGBA");
        }
        param->setLayoutHint(eLayoutHintNoNewLine);
        param->setDefault(param->getNOptions() - 1);
        desc.addClipPreferencesSlaveParam(*param);
        if (page) {
            page->addChild(*param);
        }
    }

    {
        BooleanParamDescriptor* param = desc.defineBooleanParam(kNatronOfxParamProcessR);
        param->setLabel(kNatronOfxParamProcessRLabel);
        param->setHint(kParamProcessHint);
        param->setDefault(true);
        param->setLayoutHint(eLayoutHintNoNewLine, 1);
        if (page) {
            page->addChild(*param);
        }
    }
    {
        BooleanParamDescriptor* param = desc.defineBooleanParam(kNatronOfxParamProcessG);
        param->setLabel(kNatronOfxParamProcessGLabel);
        param->setHint(kParamProcessHint);
        param->setDefault(true);
        param->setLayoutHint(eLayoutHintNoNewLine, 1);
        if (page) {
            page->addChild(*param);
        }
    }
    {
        BooleanParamDescriptor* param = desc.defineBooleanParam(kNatronOfxParamProcessB);
        param->setLabel(kNatronOfxParamProcessBLabel);
        param->setHint(kParamProcessHint);
        param->setDefault(true);
        param->setLayoutHint(eLayoutHintNoNewLine, 1);
        if (page) {
            page->addChild(*param);
        }
    }
    {
        BooleanParamDescriptor* param = desc.defineBooleanParam(kNatronOfxParamProcessA);
        param->setLabel(kNatronOfxParamProcessALabel);
        param->setHint(kParamProcessHint);
        param->setDefault(true);
        if (page) {
            page->addChild(*param);
        }
    }

    //////////Output file
    {
        StringParamDescriptor* param = desc.defineStringParam(kParamFilename);
        param->setLabel(kParamFilenameLabel);
        param->setStringType(eStringTypeFilePath);
        param->setFilePathExists(false);
        param->setHint(kParamFilenameHint);
        // in the Writer context, the script name should be kOfxImageEffectFileParamName, for consistency with the reader nodes @see kOfxImageEffectContextReader
        param->setScriptName(kParamFilename);
        param->setAnimates(false);
        desc.addClipPreferencesSlaveParam(*param);
        if (page) {
            page->addChild(*param);
        }
    }

    //////////// Output type
    {
        ChoiceParamDescriptor* param = desc.defineChoiceParam(kParamFormatType);
        param->setLabel(kParamFormatTypeLabel);
        assert(param->getNOptions() == (int)eFormatTypeInput);
        param->appendOption(kParamFormatTypeOptionInput, kParamFormatTypeOptionInputHint);
        assert(param->getNOptions() == (int)eFormatTypeProject);
        param->appendOption(kParamFormatTypeOptionProject, kParamFormatTypeOptionProjectHint);
        assert(param->getNOptions() == (int)eFormatTypeFixed);
        param->appendOption(kParamFormatTypeOptionFixed, kParamFormatTypeOptionFixedHint);
        param->setDefault( (int)eFormatTypeProject );
        param->setAnimates(false);
        param->setHint(kParamFormatTypeHint);
        param->setLayoutHint(eLayoutHintNoNewLine, 1);
        if (page) {
            page->addChild(*param);
        }
    }


    //////////// Output format
    {
        ChoiceParamDescriptor* param = desc.defineChoiceParam(kParamOutputFormat);
        param->setLabel(kParamOutputFormatLabel);
        param->setAnimates(true);
        //param->setIsSecret(true); // done in the plugin constructor
        param->setHint(kParamOutputFormatHint);
        assert(param->getNOptions() == eParamFormatPCVideo);
        param->appendOption(kParamFormatPCVideoLabel);
        assert(param->getNOptions() == eParamFormatNTSC);
        param->appendOption(kParamFormatNTSCLabel);
        assert(param->getNOptions() == eParamFormatPAL);
        param->appendOption(kParamFormatPALLabel);
        assert(param->getNOptions() == eParamFormatNTSC169);
        param->appendOption(kParamFormatNTSC169Label);
        assert(param->getNOptions() == eParamFormatPAL169);
        param->appendOption(kParamFormatPAL169Label);
        assert(param->getNOptions() == eParamFormatHD720);
        param->appendOption(kParamFormatHD720Label);
        assert(param->getNOptions() == eParamFormatHD);
        param->appendOption(kParamFormatHDLabel);
        assert(param->getNOptions() == eParamFormatUHD4K);
        param->appendOption(kParamFormatUHD4KLabel);
        assert(param->getNOptions() == eParamFormat1kSuper35);
        param->appendOption(kParamFormat1kSuper35Label);
        assert(param->getNOptions() == eParamFormat1kCinemascope);
        param->appendOption(kParamFormat1kCinemascopeLabel);
        assert(param->getNOptions() == eParamFormat2kSuper35);
        param->appendOption(kParamFormat2kSuper35Label);
        assert(param->getNOptions() == eParamFormat2kCinemascope);
        param->appendOption(kParamFormat2kCinemascopeLabel);
        assert(param->getNOptions() == eParamFormat2kDCP);
        param->appendOption(kParamFormat2kDCPLabel);
        assert(param->getNOptions() == eParamFormat4kSuper35);
        param->appendOption(kParamFormat4kSuper35Label);
        assert(param->getNOptions() == eParamFormat4kCinemascope);
        param->appendOption(kParamFormat4kCinemascopeLabel);
        assert(param->getNOptions() == eParamFormat4kDCP);
        param->appendOption(kParamFormat4kDCPLabel);
        assert(param->getNOptions() == eParamFormatSquare256);
        param->appendOption(kParamFormatSquare256Label);
        assert(param->getNOptions() == eParamFormatSquare512);
        param->appendOption(kParamFormatSquare512Label);
        assert(param->getNOptions() == eParamFormatSquare1k);
        param->appendOption(kParamFormatSquare1kLabel);
        assert(param->getNOptions() == eParamFormatSquare2k);
        param->appendOption(kParamFormatSquare2kLabel);
        param->setDefault(eParamFormatHD);
        if (page) {
            page->addChild(*param);
        }
    }

    {
        // secret parameters to handle custom formats
        int w = 0, h = 0;
        double par = -1;
        getFormatResolution(eParamFormatHD, &w, &h, &par);
        assert(par != -1);
        {
            Int2DParamDescriptor* param = desc.defineInt2DParam(kParamFormatSize);
            param->setIsSecretAndDisabled(true);
            param->setDefault(w, h);
            if (page) {
                page->addChild(*param);
            }
        }

        {
            DoubleParamDescriptor* param = desc.defineDoubleParam(kParamFormatPar);
            param->setIsSecretAndDisabled(true);
            param->setRange(0., DBL_MAX);
            param->setDisplayRange(0.5, 2.);
            param->setDefault(par);
            if (page) {
                page->addChild(*param);
            }
        }
    }


    /////////// Clip to project
    if (supportsDisplayWindow) {
        BooleanParamDescriptor* param = desc.defineBooleanParam(kParamClipToRoD);
        param->setLabel(kParamClipToRoDLabel);
        param->setHint(kParamClipToRoDHint);
        param->setDefault(true);
        if (page) {
            page->addChild(*param);
        }
    }

#ifdef OFX_IO_USING_OCIO
    // insert OCIO parameters
    GenericOCIO::describeInContextInput(desc, context, page, inputSpaceNameDefault);
    GenericOCIO::describeInContextOutput(desc, context, page, outputSpaceNameDefault, kParamOutputSpaceLabel);
    {
        BooleanParamDescriptor* param  = desc.defineBooleanParam(kParamOutputSpaceSet);
        param->setEvaluateOnChange(false);
        param->setAnimates(false);
        param->setIsSecretAndDisabled(true);
        param->setDefault(false);
        if (page) {
            page->addChild(*param);
        }
    }
    GenericOCIO::describeInContextContext(desc, context, page);
    {
        PushButtonParamDescriptor* param = desc.definePushButtonParam(kOCIOHelpButton);
        param->setLabel(kOCIOHelpButtonLabel);
        param->setHint(kOCIOHelpButtonHint);
        if (page) {
            page->addChild(*param);
        }
    }
#endif

    {
        ChoiceParamDescriptor* param = desc.defineChoiceParam(kParamInputPremult);
        param->setLabel(kParamInputPremultLabel);
        param->setAnimates(true);
        param->setHint(kParamInputPremultHint);
        assert(param->getNOptions() == eImageOpaque);
        param->appendOption(premultString(eImageOpaque), kParamInputPremultOptionOpaqueHint);
        assert(param->getNOptions() == eImagePreMultiplied);
        param->appendOption(premultString(eImagePreMultiplied), kParamInputPremultOptionPreMultipliedHint);
        assert(param->getNOptions() == eImageUnPreMultiplied);
        param->appendOption(premultString(eImageUnPreMultiplied), kParamInputPremultOptionUnPreMultipliedHint);
        param->setDefault(eImagePreMultiplied); // images should be premultiplied in a compositing context
        param->setLayoutHint(eLayoutHintNoNewLine, 1);
        if (page) {
            page->addChild(*param);
        }
    }

    {
        PushButtonParamDescriptor *param = desc.definePushButtonParam(kParamClipInfo);
        param->setLabel(kParamClipInfoLabel);
        param->setHint(kParamClipInfoHint);
        if (page) {
            page->addChild(*param);
        }
    }

    ///////////Frame range choosal
    {
        ChoiceParamDescriptor* param = desc.defineChoiceParam(kParamFrameRange);
        param->setLabel(kParamFrameRangeLabel);
        param->setHint(kParamFrameRangeHint);
        param->appendOption(kParamFrameRangeOptionUnion, kParamFrameRangeOptionUnionHint);
        param->appendOption(kParamFrameRangeOptionBounds, kParamFrameRangeOptionBoundsHint);
        param->appendOption(kParamFrameRangeOptionManual, kParamFrameRangeOptionManualHint);
        param->setAnimates(true);
        param->setDefault(1);
        if (page) {
            page->addChild(*param);
        }
    }

    /////////////First frame
    {
        IntParamDescriptor* param = desc.defineIntParam(kParamFirstFrame);
        param->setLabel(kParamFirstFrameLabel);
        //param->setIsSecretAndDisabled(true); // done in the plugin constructor
        param->setAnimates(true);
        if (page) {
            page->addChild(*param);
        }
    }

    ////////////Last frame
    {
        IntParamDescriptor* param = desc.defineIntParam(kParamLastFrame);
        param->setLabel(kParamLastFrameLabel);
        //param->setIsSecretAndDisabled(true); // done in the plugin constructor
        param->setAnimates(true);
        if (page) {
            page->addChild(*param);
        }
    }

    // sublabel
    if (gHostIsNatron) {
        StringParamDescriptor* param = desc.defineStringParam(kNatronOfxParamStringSublabelName);
        param->setIsSecretAndDisabled(true); // always secret
        param->setIsPersistent(true);
        param->setEvaluateOnChange(false);
        //param->setDefault();
        if (page) {
            page->addChild(*param);
        }
    }

    {
        BooleanParamDescriptor* param  = desc.defineBooleanParam(kParamGuessedParams);
        param->setEvaluateOnChange(false);
        param->setAnimates(false);
        param->setIsSecretAndDisabled(true);
        param->setDefault(false);
        if (page) {
            page->addChild(*param);
        }
    }


    return page;
} // GenericWriterDescribeInContextBegin

void
GenericWriterDescribeInContextEnd(ImageEffectDescriptor & /*desc*/,
                                  ContextEnum /*context*/,
                                  PageParamDescriptor* /*page*/)
{
}

NAMESPACE_OFX_IO_EXIT
NAMESPACE_OFX_EXIT<|MERGE_RESOLUTION|>--- conflicted
+++ resolved
@@ -2121,12 +2121,9 @@
 GenericWriterPlugin::changedClip(const InstanceChangedArgs &args,
                                  const string &clipName)
 {
-<<<<<<< HEAD
-    MultiPlaneEffect::changedClip(args, clipName);
-=======
     // must clear persistent message, or render() is not called by Nuke after an error
     clearPersistentMessage();
->>>>>>> 6d51cf20
+    MultiPlaneEffect::changedClip(args, clipName);
     if ( (clipName == kOfxImageEffectSimpleSourceClipName) && _inputClip && (args.reason == eChangeUserEdit) ) {
         PreMultiplicationEnum premult = _inputClip->getPreMultiplication();
 #     ifdef DEBUG
