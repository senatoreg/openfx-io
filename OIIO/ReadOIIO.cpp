/* ***** BEGIN LICENSE BLOCK *****
 * This file is part of openfx-io <https://github.com/MrKepzie/openfx-io>,
 * Copyright (C) 2013-2017 INRIA
 *
 * openfx-io is free software: you can redistribute it and/or modify
 * it under the terms of the GNU General Public License as published by
 * the Free Software Foundation; either version 2 of the License, or
 * (at your option) any later version.
 *
 * openfx-io is distributed in the hope that it will be useful,
 * but WITHOUT ANY WARRANTY; without even the implied warranty of
 * MERCHANTABILITY or FITNESS FOR A PARTICULAR PURPOSE.  See the
 * GNU General Public License for more details.
 *
 * You should have received a copy of the GNU General Public License
 * along with openfx-io.  If not, see <http://www.gnu.org/licenses/gpl-2.0.html>
 * ***** END LICENSE BLOCK ***** */

/*
 * OFX oiioReader plugin.
 * Reads an image using the OpenImageIO library.
 */

#include <iostream>
#include <set>
#include <sstream>
#include <fstream>
#include <cmath>
#include <cstring> // memset
#include <cstddef>
#include <climits>
#include <algorithm>

#ifdef _WIN32
#include <IlmThreadPool.h>
#endif

#include "ofxsMacros.h"

#include "OIIOGlobal.h"
GCC_DIAG_OFF(unused-parameter)
#include <OpenImageIO/imagecache.h>
GCC_DIAG_ON(unused-parameter)
#include <libraw/libraw.h>
#include <libraw/libraw_version.h>

#include <ofxNatron.h>

#include "GenericOCIO.h"
#include "GenericReader.h"
#include "IOUtility.h"

#include <ofxsCoords.h>
#include <ofxsMultiPlane.h>
#include "ofxsMultiThread.h"
#ifdef OFX_USE_MULTITHREAD_MUTEX
namespace {
typedef OFX::MultiThread::Mutex Mutex;
typedef OFX::MultiThread::AutoMutex AutoMutex;
}
#else
// some OFX hosts do not have mutex handling in the MT-Suite (e.g. Sony Catalyst Edit)
// prefer using the fast mutex by Marcus Geelnard http://tinythreadpp.bitsnbites.eu/
#include "fast_mutex.h"
namespace {
typedef tthread::fast_mutex Mutex;
typedef OFX::MultiThread::AutoMutexT<tthread::fast_mutex> AutoMutex;
}
#endif


#define OFX_READ_OIIO_USES_CACHE
#define OFX_READ_OIIO_SUPPORTS_SUBIMAGES

// Not working

#ifdef OFX_READ_OIIO_USES_CACHE
#define OFX_READ_OIIO_SHARED_CACHE
#endif

using namespace OFX;
using namespace OFX::IO;
#ifdef OFX_IO_USING_OCIO
namespace OCIO = OCIO_NAMESPACE;
#endif

using std::string;
using std::stringstream;
using std::vector;
using std::pair;
using std::make_pair;

OFXS_NAMESPACE_ANONYMOUS_ENTER

#define kPluginName "ReadOIIO"
#define kPluginGrouping "Image/Readers"
#define kPluginDescription \
    "Read images using OpenImageIO.\n\n" \
    "Ouput is always Premultiplied (alpha is associated).\n\n" \
    "The \"Image Premult\" parameter controls the file premultiplication state, " \
    "and can be used to fix wrong file metadata (see the help for that parameter)."
#define kPluginIdentifier "fr.inria.openfx.ReadOIIO"
#define kPluginVersionMajor 2 // Incrementing this number means that you have broken backwards compatibility of the plug-in.
#define kPluginVersionMinor 0 // Increment this when you have fixed a bug or made it faster.
#define kPluginEvaluation 91

#define kSupportsRGBA true
#define kSupportsRGB true
#define kSupportsXY true
#define kSupportsAlpha true
#ifdef OFX_READ_OIIO_USES_CACHE
#define kSupportsTiles true
#else
// It is more efficient to read full frames if no cache is used.
#define kSupportsTiles false
#endif
#define kIsMultiPlanar true


#define kParamShowMetadata "showMetadata"
#define kParamShowMetadataLabel "Image Info..."
#define kParamShowMetadataHint "Shows information and metadata from the image at current time."


#define kGroupAdvanced "advanced"
#define kGroupAdvancedLabel "Advanced Options", "Advanced format-specific option"

#define kGroupRaw "advancedRaw"
#define kGroupRawLabel "RAW", "Options for a variety of digital camera \"raw\" formats supported by the LibRaw library (http://www.libraw.org/)."

// int no_auto_bright
#define kParamRawAutoBright "rawAutoBright"
#define kParamRawAutoBrightLabel "Auto Bright", "If checked, use libraw's automatic increase of brightness by histogram (exposure correction)." // default: unckecked

// int use_camera_wb;
#define kParamRawUseCameraWB "rawUseCameraWB"
#define kParamRawUseCameraWBLabel "Use Camera WB", "If checked, and if possible, use the white balance from the camera." // default: checked

// float adjust_maximum_thr
#define kParamRawAdjustMaximumThr "rawAdjustMaximumThr"
#define kParamRawAdjustMaximumThrLabel "Adjust Maximum Thr.", " This parameters controls auto-adjusting of maximum value based on channel_maximum[] data, calculated from real frame data. If calculated maximum is greater than adjust_maximum_thr*maximum, than maximum is set to calculated_maximum.\n" \
"Default: 0.75. If you set this value above 0.99999, than default value will be used. If you set this value below 0.00001, than no maximum adjustment will be performed.\n" \
"Adjusting maximum should not damage any picture (esp. if you use default value) and is very useful for correcting channel overflow problems (magenta clouds on landscape shots, green-blue highlights for indoor shots)." // default: 0.75

// int output_color;
#define kParamRawOutputColor "rawOutputColor"
#define kParamRawOutputColorLabel "Output Colorspace", "Output colorspace." // default: sRGB
#define kParamRawOutputColorRaw "Raw", "Raw data"
#define kParamRawOutputColorSRGB "sRGB", "sRGB"
#define kParamRawOutputColorAdobe "Adobe", "Adobe RGB (1998)"
#define kParamRawOutputColorWide "Wide", "Wide-gamut RGB color space (or Adobe Wide Gamut RGB)"
#define kParamRawOutputColorProPhoto "ProPhoto", "Kodak ProPhoto RGB (or ROMM RGB)"
#define kParamRawOutputColorXYZ "XYZ", "CIE XYZ"
#if LIBRAW_VERSION >= LIBRAW_MAKE_VERSION(0,18,0)
#define kParamRawOutputColorACES "ACES", "AMPAS ACES"
#endif
enum RawOutputColorEnum
{
    eRawOutputColorRaw = 0,
    eRawOutputColorSRGB,
    eRawOutputColorAdobe,
    eRawOutputColorWide,
    eRawOutputColorProPhoto,
    eRawOutputColorXYZ,
#if LIBRAW_VERSION >= LIBRAW_MAKE_VERSION(0,18,0)
    eRawOutputColorACES,
#endif
};

// int use_camera_matrix;
//0: do not use embedded color profile
//1 (default): use embedded color profile (if present) for DNG files (always); for other files only if use_camera_wb is set;
//3: use embedded color data (if present) regardless of white balance setting.
#define kParamRawUseCameraMatrix "rawUseCameraMatrix"
#define kParamRawUseCameraMatrixLabel "Camera Matrix", "Use/don't use an embedded color matrix."
#define kParamRawUseCameraMatrixNone "None", "Do not use the embedded color matrix."
#define kParamRawUseCameraMatrixDefault "Default", "Use embedded color profile (if present) for DNG files (always); for other files only if rawUseCameraWb is set."
#define kParamRawUseCameraMatrixForce "Force", "Use embedded color data (if present) regardless of white balance setting."
enum RawUseCameraMatrixEnum
{
    eRawUseCameraMatrixNone = 0,
    eRawUseCameraMatrixDefault,
    eRawUseCameraMatrixForce,
};

// int exp_correc; float exp_shift
#define kParamRawExposure "rawExposure"
#define kParamRawExposureLabel "Exposure", "Amount of exposure correction before de-mosaicing, from 0.25 (2-stop darken) to 8 (3-stop brighten). (Default: 1., meaning no correction.)" // default: 1

#define kParamRawDemosaic "rawDemosaic"
#define kParamRawDemosaicLabel "Demosaic", "Force a demosaicing algorithm. Will fall back on AHD if the demosaicing algorithm is not available due to licence restrictions (AHD-Mod, AFD, VCD, Mixed, LMMSE are GPL2, AMaZE is GPL3)."
#define kParamRawDemosaicNone "None", "No demosaicing."
#define kParamRawDemosaicLinear "Linear", "Linear interpolation."
#define kParamRawDemosaicVNG "VNG", "VNG interpolation."
#define kParamRawDemosaicPPG "PPG", "PPG interpolation."
#define kParamRawDemosaicAHD "AHD", "AHD interpolation."
#define kParamRawDemosaicDCB "DCB", "DCB interpolation."
#define kParamRawDemosaicAHDMod "AHD-Mod", "Modified AHD interpolation by Paul Lee."
#define kParamRawDemosaicAFD "AFD", "AFD interpolation (5-pass)."
#define kParamRawDemosaicVCD "VCD", "VCD interpolation."
#define kParamRawDemosaicMixed "Mixed", "Mixed VCD/Modified AHD interpolation."
#define kParamRawDemosaicLMMSE "LMMSE", "LMMSE interpolation."
#define kParamRawDemosaicAMaZE "AMaZE", "AMaZE interpolation."
#if LIBRAW_VERSION >= LIBRAW_MAKE_VERSION(0,16,0) && OIIO_VERSION >= 10712
// not available in OIIO 1.7.11:
#define kParamRawDemosaicDHT "DHT", "DHT interpolation."
#define kParamRawDemosaicAAHD "AAHD", "Modified AHD interpolation by Anton Petrusevich."
#endif
enum RawDemosaicEnum
{
    eRawDemosaicNone = 0,
    eRawDemosaicLinear,
    eRawDemosaicVNG,
    eRawDemosaicPPG,
    eRawDemosaicAHD,
    eRawDemosaicDCB,
    eRawDemosaicAHDMod,
    eRawDemosaicAFD,
    eRawDemosaicVCD,
    eRawDemosaicMixed,
    eRawDemosaicLMMSE,
    eRawDemosaicAMaZE,
#if LIBRAW_VERSION >= LIBRAW_MAKE_VERSION(0,16,0) && OIIO_VERSION >= 10712
    eRawDemosaicDHT,
    eRawDemosaicAAHD,
#endif
    eRawDemosaicCount
};

RawDemosaicEnum libraw_demosaic[eRawDemosaicCount];

// number of channels for hosts that don't support modifying choice menus (e.g. Nuke)
#define kDefaultChannelCount 16

// Channels 0 and 1 are reserved for 0 and 1 constants
#define kXChannelFirst 2

#define kParamChannelOutputLayerHint "This is the layer that will be set to the the color plane. This is relevant only for image formats that can have multiple layers: " \
"exr, tiff, psd, etc... Note that in Natron you can access other layers with a Shuffle node downstream of this node."


#define kParamChannelOutputLayer "outputLayer"
#define kParamChannelOutputLayerLabel "Output Layer"
#define kParamChannelOutputLayerHint "This is the layer that will be set to the the color plane. This is relevant only for image formats that can have multiple layers: " \
    "exr, tiff, psd, etc... Note that in Natron you can access other layers with a Shuffle node downstream of this node."

//The string param behind the dynamic choice menu
#define kParamChannelOutputLayerChoice kParamChannelOutputLayer "Choice"

#define kParamAvailableViews "availableViews"
#define kParamAvailableViewsLabel "Available Views"
#define kParamAvailableViewsHint "Comma separated list of available views"

#define kReadOIIOColorLayer "Color"
#define kReadOIIOXYZLayer "XYZ"
#define kReadOIIODepthLayer "depth"

#define kParamOffsetNegativeDisplayWindow "offsetNegativeDispWindow"
#define kParamOffsetNegativeDisplayWindowLabel "Offset Negative Display Window"
#define kParamOffsetNegativeDisplayWindowHint "The EXR file format can have its \"display window\" origin at another location than (0,0). " \
    "However in OpenFX, formats should have their origin at (0,0). If the left edge of the display window is not 0, either you can offset the " \
    "display window so it goes to 0, or you can treat the negative portion as overscan and resize the format."

#define kParamEdgePixels "edgePixels"
#define kParamEdgePixelsLabel "Edge Pixels"
#define kParamEdgePixelsHint "Specifies how pixels in the border of the region of definition are handled"

#define kParamEdgePixelsAuto "Auto"
#define kParamEdgePixelsAutoHint "If the region of definition and format match exactly then repeat the border pixel otherwise use black"

#define kParamEdgePixelsEdgeDetect "Edge Detect"
#define kParamEdgePixelsEdgeDetectHint "For each edge, if the region of definition and format match exactly then repeat border pixel, otherwise use black"

#define kParamEdgePixelsRepeat "Repeat"
#define kParamEdgePixelsRepeatHint "Repeat pixels outside the region of definition"

#define kParamEdgePixelsBlack "Black"
#define kParamEdgePixelsBlackHint "Add black pixels outside the region of definition"

enum EdgePixelsEnum
{
    eEdgePixelsAuto,
    eEdgePixelsEdgeDetect,
    eEdgePixelsRepeat,
    eEdgePixelsBlack
};

template<typename T>
static inline void
unused(const T&) {}

static bool gHostSupportsDynamicChoices   = false;
static bool gHostSupportsMultiPlane = false;
struct LayerChannelIndexes
{
    //The index of the subimage in the file
    int subImageIdx;

    //The channel indexes in the subimage
    //WARNING: We do NOT allow layers with more than 4 channels
    vector<int> channelIndexes;

    //A vector with the same size as channelIndexes
    vector<string> channelNames;
};

struct LayerUnionData
{
    //The data related to the layer
    LayerChannelIndexes layer;

    //the option as it appears in the choice menu
    string choiceOption;


    //A list of the views that contain this layer
    vector<string> views;
};

//This is a vector to remain the ordering imposed by the file <layer name, layer info>
typedef vector<pair<string, LayerChannelIndexes> > LayersMap;

//For each view name, the layer availables. Note that they are ordered because the first one is the "Main" view
typedef vector< pair<string, LayersMap> > ViewsLayersMap;

// <layer name, extended layer info>
typedef vector<pair<string, LayerUnionData> > LayersUnionVect;

class ReadOIIOPlugin
    : public GenericReaderPlugin
{
public:

    ReadOIIOPlugin(OfxImageEffectHandle handle,
                   const vector<string>& extensions,
                   bool useOIIOCache); // does the host prefer images to be cached by OIIO (e.g. Natron < 2.2)?

    virtual ~ReadOIIOPlugin();

    virtual void changedParam(const InstanceChangedArgs &args, const string &paramName) OVERRIDE FINAL;
    virtual void getClipComponents(const ClipComponentsArguments& args, ClipComponentsSetter& clipComponents) OVERRIDE FINAL;
    virtual void getClipPreferences(ClipPreferencesSetter &clipPreferences) OVERRIDE FINAL;
    virtual void clearAnyCache() OVERRIDE FINAL;

    /**
     * @brief Restore any state from the parameters set
     * Called from createInstance() and changedParam() (via changedFilename()), must restore the
     * state of the Reader, such as Choice param options, data members and non-persistent param values.
     * We don't do this in the ctor of the plug-in since we can't call virtuals yet.
     * Any derived implementation must call GenericReaderPlugin::restoreStateFromParams() first
     **/
    virtual void restoreStateFromParams() OVERRIDE FINAL;

private:


    /**
     * @brief Called when the input image/video file changed.
     *
     * returns true if file exists and parameters successfully guessed, false in case of error.
     *
     * This function is only called once: when the filename is first set.
     *
     * Besides returning colorspace, premult, components, and componentcount, if it returns true
     * this function may also set extra format-specific parameters using Param::setValue.
     * The parameters must not be animated, since their value must remain the same for a whole sequence.
     *
     * You shouldn't do any strong processing as this is called on the main thread and
     * the getRegionOfDefinition() and  decode() should open the file in a separate thread.
     *
     * The colorspace may be set if available, else a default colorspace is used.
     *
     * You must also return the premultiplication state and pixel components of the image.
     * When reading an image sequence, this is called only for the first image when the user actually selects the new sequence.
     **/
    virtual bool guessParamsFromFilename(const string& filename, string *colorspace, PreMultiplicationEnum *filePremult, PixelComponentEnum *components, int *componentCount) OVERRIDE FINAL;
    virtual bool isVideoStream(const string& /*filename*/) OVERRIDE FINAL { return false; }

    virtual void decode(const string& filename,
                        OfxTime time,
                        int view,
                        bool isPlayback,
                        const OfxRectI& renderWindow,
                        float *pixelData,
                        const OfxRectI& bounds,
                        PixelComponentEnum pixelComponents,
                        int pixelComponentCount,
                        int rowBytes) OVERRIDE FINAL
    {
        string rawComps;

        switch (pixelComponents) {
        case ePixelComponentAlpha:
            rawComps = kOfxImageComponentAlpha;
            break;
        case ePixelComponentRGB:
            rawComps = kOfxImageComponentRGB;
            break;
        case ePixelComponentRGBA:
            rawComps = kOfxImageComponentRGBA;
            break;
        default:
            throwSuiteStatusException(kOfxStatFailed);

            return;
        }
        decodePlane(filename, time, view, isPlayback, renderWindow, pixelData, bounds, pixelComponents, pixelComponentCount, rawComps, rowBytes);
    }

    virtual void decodePlane(const string& filename, OfxTime time, int view, bool isPlayback, const OfxRectI& renderWindow, float *pixelData, const OfxRectI& bounds,
                             PixelComponentEnum pixelComponents, int pixelComponentCount, const string& rawComponents, int rowBytes) OVERRIDE FINAL;

    void getOIIOChannelIndexesFromLayerName(const string& filename, int view, const string& layerName, PixelComponentEnum pixelComponents, const vector<ImageSpec>& subimages, vector<int>& channels, int& numChannels, int& subImageIndex);

    void openFile(const string& filename, bool useCache, ImageInput** img, vector<ImageSpec>* subimages);

    virtual bool getFrameBounds(const string& filename, OfxTime time, OfxRectI *bounds, OfxRectI *format, double *par, string *error,  int* tile_width, int* tile_height) OVERRIDE FINAL;

    string metadata(const string& filename);

    void getSpecsFromImageInput(ImageInput* img, vector<ImageSpec>* subimages) const;

    void getSpecsFromCache(const string& filename, vector<ImageSpec>* subimages) const;

    void getSpecs(const string &filename, vector<ImageSpec>* subimages, string* error = 0) const;

    void guessColorspace(const string& filename, const ImageSpec& imagespec, string* colorspace) const;

    ///This may warn the user if some views do not exist in the project

    static void getLayers(const vector<ImageSpec>& subimages, ViewsLayersMap* layersMap, LayersUnionVect* layersUnion);

    // builds the layers menu and updates _outputLayerMenu, to be called from restoreState
    void buildOutputLayerMenu(const vector<ImageSpec>& subimages);

    // retrieve the config used to open the file
    void getConfig(ImageSpec* config) const;

    //// OIIO image cache
    ImageCache* _cache;

    BooleanParam* _rawAutoBright;
    BooleanParam* _rawUseCameraWB;
    DoubleParam* _rawAdjustMaximumThr;
    ChoiceParam* _rawOutputColor;
    ChoiceParam* _rawUseCameraMatrix;
    DoubleParam* _rawExposure;
    ChoiceParam* _rawDemosaic;

    ///V2 params
    ChoiceParam* _outputLayer;
    StringParam* _outputLayerString;
    StringParam* _availableViews;
    BooleanParam* _offsetNegativeDispWindow;
    ChoiceParam* _edgePixels;

    //We keep the name of the last file read when not in playback so that
    //if it changes we can invalidate the last file read from the OIIO cache since it is no longer useful.
    //The host cache will back it up on most case. The only useful case for the OIIO cache is when there are
    //multiple threads trying to read the same image.
    Mutex _lastFileReadNoPlaybackMutex;
    string _lastFileReadNoPlayback;
    Mutex _outputLayerMenuMutex;
    LayersUnionVect _outputLayerMenu;
};

ReadOIIOPlugin::ReadOIIOPlugin(OfxImageEffectHandle handle,
                               const vector<string>& extensions,
                               bool useOIIOCache) // does the host prefer images to be cached by OIIO (e.g. Natron < 2.2)?
    : GenericReaderPlugin(handle, extensions, kSupportsRGBA, kSupportsRGB, kSupportsXY, kSupportsAlpha, kSupportsTiles,
#ifdef OFX_EXTENSIONS_NUKE
                          (getImageEffectHostDescription() && getImageEffectHostDescription()->isMultiPlanar) ? kIsMultiPlanar : false
#else
                          false
#endif
                          )
    , _cache(0)
    , _outputLayer(0)
    , _outputLayerString(0)
    , _availableViews(0)
    , _offsetNegativeDispWindow(0)
    , _edgePixels(0)
    , _lastFileReadNoPlaybackMutex()
    , _lastFileReadNoPlayback()
    , _outputLayerMenuMutex()
    , _outputLayerMenu()
{
#ifdef OFX_READ_OIIO_USES_CACHE
    if (useOIIOCache) {
#     ifdef OFX_READ_OIIO_SHARED_CACHE
        _cache = ImageCache::create(true); // shared cache
#     else
        _cache = ImageCache::create(false); // non-shared cache
#     endif
        // Always keep unassociated alpha.
        // Don't let OIIO premultiply, because if the image is 8bits,
        // it multiplies in 8bits (see TIFFInput::unassalpha_to_assocalpha()),
        // which causes a lot of precision loss.
        // see also https://github.com/OpenImageIO/oiio/issues/960
        _cache->attribute("unassociatedalpha", 1);
    }
#endif

    if (gHostSupportsDynamicChoices && gHostSupportsMultiPlane) {
        _outputLayer = fetchChoiceParam(kParamChannelOutputLayer);
        _outputLayerString = fetchStringParam(kParamChannelOutputLayerChoice);
        _availableViews = fetchStringParam(kParamAvailableViews);
        assert(_outputLayer && _outputLayerString);
    }

    _rawAutoBright = fetchBooleanParam(kParamRawAutoBright);
    _rawUseCameraWB = fetchBooleanParam(kParamRawUseCameraWB);
    _rawAdjustMaximumThr = fetchDoubleParam(kParamRawAdjustMaximumThr);
    _rawOutputColor = fetchChoiceParam(kParamRawOutputColor);
    _rawUseCameraMatrix = fetchChoiceParam(kParamRawUseCameraMatrix);
    _rawExposure = fetchDoubleParam(kParamRawExposure);
    _rawDemosaic = fetchChoiceParam(kParamRawDemosaic);

    _offsetNegativeDispWindow = fetchBooleanParam(kParamOffsetNegativeDisplayWindow);
    _edgePixels = fetchChoiceParam(kParamEdgePixels);

    //Don't try to restore any state in here, do so in restoreState instead which is called
    //right away after the constructor.

    initOIIOThreads();
}

ReadOIIOPlugin::~ReadOIIOPlugin()
{
    if (_cache) {
#     ifdef OFX_READ_OIIO_SHARED_CACHE
        ImageCache::destroy(_cache); // don't teardown if it's a shared cache
#     else
        ImageCache::destroy(_cache, true); // teardown non-shared cache
#     endif
    }
}

void
ReadOIIOPlugin::clearAnyCache()
{
    if (_cache) {
        ///flush the OIIO cache
        _cache->invalidate_all(true);
    }
}

void
ReadOIIOPlugin::changedParam(const InstanceChangedArgs &args,
                             const string &paramName)
{
    if (paramName == kParamShowMetadata) {
        string filename;
        OfxStatus st = getFilenameAtTime(args.time, &filename);
        stringstream ss;
        if (st == kOfxStatOK) {
            ss << metadata(filename);
        } else {
            ss << "Impossible to read image info:\nCould not get filename at time " << args.time << '.';
        }
        sendMessage( Message::eMessageMessage, "", ss.str() );
    } else if ( _outputLayerString && (paramName == kParamChannelOutputLayer) ) {
        int index;
        _outputLayer->getValue(index);
        string optionName;
        _outputLayer->getOption(index, optionName);
        if (args.reason == eChangeUserEdit) {
            _outputLayerString->setValue(optionName);

            // only set the output components if this change comes from user interaction
            for (LayersUnionVect::iterator it = _outputLayerMenu.begin(); it != _outputLayerMenu.end(); ++it) {
                if (it->second.choiceOption == optionName) {
                    PixelComponentEnum comps;
                    switch ( it->second.layer.channelNames.size() ) {
                    case 1:
                        comps = ePixelComponentAlpha;
                        break;
                    case 3:
                        comps = ePixelComponentRGB;
                        break;
                    case 4:
                    default:
                        comps = ePixelComponentRGBA;
                        break;
                    }
                    setOutputComponents(comps);
                    break;
                }
            }
        }
    } else if ((paramName == kParamRawAutoBright) ||
               (paramName == kParamRawUseCameraWB) ||
               (paramName == kParamRawAdjustMaximumThr) ||
               (paramName == kParamRawOutputColor) ||
               (paramName == kParamRawUseCameraMatrix) ||
               (paramName == kParamRawExposure) ||
               (paramName == kParamRawDemosaic)) {
        // advanced parameters changed, invalidate the cache entries for the whole sequence
        if (_cache) {
            OfxRangeD range;
            getTimeDomain(range);
            string filename;
            for (int t = (int)range.min; t <= (int)range.max; ++t) {
                string filename;
                OfxStatus st = getFilenameAtTime(args.time, &filename);
                if (st == kOfxStatOK) {
                    _cache->invalidate(ustring(filename));
                }
            }
        }
    } else {
        GenericReaderPlugin::changedParam(args, paramName);
    }
}

void
ReadOIIOPlugin::getClipPreferences(ClipPreferencesSetter &clipPreferences)
{
    GenericReaderPlugin::getClipPreferences(clipPreferences);
}

void
ReadOIIOPlugin::getClipComponents(const ClipComponentsArguments& args,
                                  ClipComponentsSetter& clipComponents)
{
    //Should only be called if multi-planar
    assert( isMultiPlanar() );

    clipComponents.setPassThroughClip(NULL, args.time, args.view);

    {
        AutoMutex lock(_outputLayerMenuMutex);
        for (LayersUnionVect::iterator it = _outputLayerMenu.begin(); it != _outputLayerMenu.end(); ++it) {
            string component;
            if (it->first == kReadOIIOColorLayer) {
                continue;
            } else {
                MultiPlane::ImagePlaneDesc plane(it->first, "", "", it->second.layer.channelNames);
                clipComponents.addClipPlane(*_outputClip, MultiPlane::ImagePlaneDesc::mapPlaneToOFXPlaneString(plane));
            }
        }
    }

    // Also add the color plane
    PixelComponentEnum outputPixelComponents = getOutputComponents();
    int nOutputComps = 0;
    switch (outputPixelComponents) {
        case ePixelComponentAlpha:
            nOutputComps = 1;
            break;
        case ePixelComponentRGB:
            nOutputComps = 3;
            break;
        case ePixelComponentRGBA:
            nOutputComps = 4;
            break;
#ifdef OFX_EXTENSIONS_NATRON
        case ePixelComponentXY:
            nOutputComps = 2;
            break;
#endif
        default:
            nOutputComps = 0;
            break;
    }

    MultiPlane::ImagePlaneDesc colorPlane = MultiPlane::ImagePlaneDesc::mapNCompsToColorPlane(nOutputComps);
    clipComponents.addClipPlane(*_outputClip, MultiPlane::ImagePlaneDesc::mapPlaneToOFXPlaneString(colorPlane));
}

namespace  {
/*static bool startsWith(const string& str,
                       const string& prefix)
   {
    return str.substr(0,prefix.size()) == prefix;
   }*/

static bool
endsWith(const string &str,
         const string &suffix)
{
    return ( ( str.size() >= suffix.size() ) &&
             (str.compare(str.size() - suffix.size(), suffix.size(), suffix) == 0) );
}

/*
 * @brief Remap channel, to a known channel name, that is a single upper case letter
 */
static string
remapToKnownChannelName(const string& channel)
{
    if ( (channel == "r") || (channel == "red") || (channel == "RED") || (channel == "Red") ) {
        return "R";
    }

    if ( (channel == "g") || (channel == "green") || (channel == "GREEN") || (channel == "Green") ) {
        return "G";
    }

    if ( (channel == "b") || (channel == "blue") || (channel == "BLUE") || (channel == "Blue") ) {
        return "B";
    }

    if ( (channel == "a") || (channel == "alpha") || (channel == "ALPHA") || (channel == "Alpha") ) {
        return "A";
    }

    if ( (channel == "z") || (channel == "depth") || (channel == "DEPTH") || (channel == "Depth") ) {
        return "Z";
    }

    return channel;
}

///Returns true if one is found
static bool
hasDuplicate(const LayersMap& layers,
             const string& layer,
             const string& channel)
{
    //Try to find an existing layer, or a duplicate
    for (std::size_t c = 0; c < layers.size(); ++c) {
        if (layers[c].first == layer) {
            for (std::size_t i = 0; i < layers[c].second.channelNames.size(); ++i) {
                if (layers[c].second.channelNames[i] == channel) {
                    return true;
                }
            }
            break;
        }
    }

    return false;
}

static string
toLowerString(const string& str)
{
    string ret;

    std::locale loc;
    for (std::size_t i = 0; i < str.size(); ++i) {
        ret.push_back( std::tolower(str[i], loc) );
    }

    return ret;
}

static bool
caseInsensitiveCompare(const string& lhs,
                           const string& rhs)
{
    string lowerLhs = toLowerString(lhs);
    string lowerRhs = toLowerString(rhs);

    return lowerLhs == lowerRhs;
}

///encodedLayerName is in the format view.layer.channel
static void
extractLayerName(const string& encodedLayerName,
                 const vector<string>& viewsList,
                 string* viewName,
                 string* layerName,
                 string* channelName)
{
    ///if there is a layer/view prefix, this will be non empty
    string layerDotPrefix;
    size_t lastdot = encodedLayerName.find_last_of(".");

    if (lastdot != string::npos) {
        layerDotPrefix = encodedLayerName.substr(0, lastdot);
        *channelName = encodedLayerName.substr(lastdot + 1);
        *channelName = remapToKnownChannelName(*channelName);
    } else {
        *channelName = encodedLayerName;
        *channelName = remapToKnownChannelName(*channelName);

        return;
    }

    if (viewsList.empty()) {
        // The view meta-data is not set, assume that everything prefixing the last '.' is a layer name
        *layerName = layerDotPrefix;
    } else {
        /*According to OpenEXR spec :

        http://www.openexr.com/MultiViewOpenEXR.pdf

        The view name must be the ultimate layer name, that is, the penultimate
        period-delimited component in each channel name. In other words, the
        view name is followed by a period and a final channel name in the
        format layer.view.channel or view.channel.*/

        size_t firstDot = layerDotPrefix.find_last_of(".", lastdot - 1);
        if (firstDot != string::npos) {

            *viewName = layerDotPrefix.substr(firstDot + 1, lastdot - (firstDot + 1));

            // Check if the view name matches an existing view
            bool foundView = false;
            for (std::size_t i = 0; i < viewsList.size(); ++i) {
                if (caseInsensitiveCompare(viewsList[i], *viewName)) {
                    foundView = true;
                    break;
                }
            }
            if (foundView) {
                *layerName = layerDotPrefix.substr(0, firstDot);
            } else {
                // No matching view, assume that this is the layer name and add the layer to the "default" view
                viewName->clear();
                *layerName = layerDotPrefix;
            }
        } else {
            *layerName = layerDotPrefix;
        }
    }
}

//e.g: find "X" in view.layer.z
static bool
hasChannelName(const vector<string>& viewsList,
               const string& viewName,
               const string& layerName,
               const string& mappedChannelName,
               const vector<string>& originalUnMappedNames)
{
    for (std::size_t i = 0; i < originalUnMappedNames.size(); ++i) {
        string view, layer, channel;
        extractLayerName(originalUnMappedNames[i], viewsList, &view, &layer, &channel);
        if ( (viewName != view) || (layerName != layer) ) {
            continue;
        }
        if (channel == mappedChannelName) {
            return true;
        }
    }

    return false;
}


} // anon namespace

/// layersUnion:
/// Union all layers across views to build the layers choice.
/// This is because we cannot provide a choice with different entries across views, so if there are some disparities,
/// let the render action just return a black image if the layer requested cannot be found for the given view.
void
ReadOIIOPlugin::getLayers(const vector<ImageSpec>& subimages,
                          ViewsLayersMap* layersMap,
                          LayersUnionVect* layersUnion)
{
    assert( !subimages.empty() );

    vector<string> views;


    /*
       First off, detect views.
     */
    vector<string> partsViewAttribute;
    if (subimages.size() == 1) {
        //Check the "multiView" property
        //We have to pass TypeDesc::UNKNOWN because if we pass TypeDesc::String OIIO will also check the type length which is encoded in the type
        //but we do not know it yet
        //See https://github.com/OpenImageIO/oiio/issues/1247
        const ParamValue* multiviewValue = subimages[0].find_attribute("multiView", TypeDesc::UNKNOWN);
        if (multiviewValue) {
            ///This is the only way to retrieve the array size currently, see issue above
            int nValues = multiviewValue->type().arraylen;
            const ustring* dataPtr = (const ustring*)multiviewValue->data();
            for (int i = 0; i < nValues; ++i) {
                string view( dataPtr[i].data() );
                if ( !view.empty() ) {
                    if ( std::find(views.begin(), views.end(), view) == views.end() ) {
                        views.push_back(view);
                    }
                }
            }
        }
    } else {
        //Check for each subimage the "view" property
        partsViewAttribute.resize( subimages.size() );
        for (std::size_t i = 0; i < subimages.size(); ++i) {
            const ParamValue* viewValue = subimages[i].find_attribute("view", TypeDesc::STRING);
            bool viewPartAdded = false;
            if (viewValue) {
                const char* dataPtr = *(const char**)viewValue->data();
                string view = string(dataPtr);
                if ( !view.empty() ) {
                    if ( std::find(views.begin(), views.end(), view) == views.end() ) {
                        views.push_back(view);
                    }
                    viewPartAdded = true;
                    partsViewAttribute[i] = view;
                }
            }
            if (!viewPartAdded) {
                partsViewAttribute[i] = string();
            }
        }
    }

    string viewsEncoded;
    for (std::size_t i = 0; i < views.size(); ++i) {
        viewsEncoded.append(views[i]);
        if (i < views.size() - 1) {
            viewsEncoded.push_back(',');
        }
        layersMap->push_back( make_pair( views[i], LayersMap() ) );
    }

    if ( views.empty() ) {
        layersMap->push_back( make_pair( "Main", LayersMap() ) );
    }


    ///Layers are considered to be named as view.layer.channels. If no view prefix then it is considered to be part of the "main" view
    ///that is, the first view declared.

    for (std::size_t i = 0; i < subimages.size(); ++i) {
        for (int j = 0; j < subimages[i].nchannels; ++j) {
            string layerChanName;
            if ( j >= (int)subimages[i].channelnames.size() ) {
                //give it a generic name since it's not in the channelnames
                stringstream ss;
                ss << "channel " << i;
                layerChanName = ss.str();
            } else {
                layerChanName = subimages[i].channelnames[j];
            }

            //Extract the view layer and channel to our format so we can compare strings
            string view, layer, channel;
            extractLayerName(layerChanName, views, &view, &layer, &channel);

            ViewsLayersMap::iterator foundView = layersMap->end();
            if ( view.empty() ) {
                ///Set to main view (view 0)
                foundView = layersMap->begin();
            } else {
                for (ViewsLayersMap::iterator it = layersMap->begin(); it != layersMap->end(); ++it) {
                    if (it->first == view) {
                        foundView = it;
                        break;
                    }
                }
            }

            if (layer.empty()) {
                // The layer name is empty, for OpenEXR 2 files, check for the "name" attribute (converted to oiio:subimagename by OIIO) which may contain the layer name.
                const ParamValue* nameValue = subimages[i].find_attribute("oiio:subimagename", TypeDesc::STRING);
                if (nameValue) {
                    const char* dataPtr = *(const char**)nameValue->data();
                    layer = string(dataPtr);
                }
            }

            assert( foundView != layersMap->end() );

            //If the layer name is empty, try to map it to something known
            if ( layer.empty() ) {
                //channel  has already been remapped to our formatting of channels, i.e: 1 upper-case letter
                if ( (channel == "R") || (channel == "G") || (channel == "B") || (channel == "A") || (channel == "I") ) {
                    layer = kReadOIIOColorLayer;
                } else if (channel == "X") {
                    //try to put XYZ together, unless Z is alone
                    bool hasY = hasChannelName(views, view, layer, "Y", subimages[i].channelnames);
                    bool hasZ = hasChannelName(views, view, layer, "Z", subimages[i].channelnames);
                    if (hasY && hasZ) {
                        layer = kReadOIIOXYZLayer;
                    }
                } else if (channel == "Y") {
                    //try to put XYZ together, unless Z is alone
                    bool hasX = hasChannelName(views, view, layer, "X", subimages[i].channelnames);
                    bool hasZ = hasChannelName(views, view, layer, "Z", subimages[i].channelnames);
                    if (hasX && hasZ) {
                        layer = kReadOIIOXYZLayer;
                    } else {
                        bool hasR = hasChannelName(views, view, layer, "R", subimages[i].channelnames);
                        bool hasG = hasChannelName(views, view, layer, "G", subimages[i].channelnames);
                        bool hasB = hasChannelName(views, view, layer, "B", subimages[i].channelnames);
                        bool hasI = hasChannelName(views, view, layer, "I", subimages[i].channelnames);
                        if (!hasR && !hasG && !hasB && !hasI) {
                            // Y is for luminance in this case
                            layer = kReadOIIOColorLayer;
                        }
                    }
                } else if (channel == "Z") {
                    //try to put XYZ together, unless Z is alone
                    bool hasX = hasChannelName(views, view, layer, "X", subimages[i].channelnames);
                    bool hasY = hasChannelName(views, view, layer, "Y", subimages[i].channelnames);
                    if (hasX && hasY) {
                        layer = kReadOIIOXYZLayer;
                    } else {
                        layer = kReadOIIODepthLayer;
                    }
                }
            }

            //The layer is still empty, put the channel alone in a new layer
            if ( layer.empty() ) {
                layer = channel;
            }

            //There may be duplicates, e.g: 2 parts of a EXR file with same RGBA layer, we have no choice but to prepend the part index
            {
                int attempts = 1;
                string baseLayerName = layer;
                while ( hasDuplicate(foundView->second, layer, channel) ) {
                    stringstream ss;

                    ss << "Part" << attempts;

                    ss << '.' << baseLayerName;
                    layer = ss.str();
                    ++attempts;
                }
            }

            assert( !layer.empty() );

            int layerIndex = -1;
            for (std::size_t c = 0; c < foundView->second.size(); ++c) {
                if (foundView->second[c].first == layer) {
                    layerIndex = (int)c;
                    break;
                }
            }
            if (layerIndex == -1) {
                foundView->second.push_back( make_pair( layer, LayerChannelIndexes() ) );
                layerIndex = (int)foundView->second.size() - 1;
            }
            //Now we are sure there are no duplicates
            foundView->second[layerIndex].second.subImageIdx = i;
            foundView->second[layerIndex].second.channelIndexes.push_back(j);
            foundView->second[layerIndex].second.channelNames.push_back(channel);
        } // for (int j = 0; j < subimages[i].nchannels; ++j) {
    } // for (std::size_t i = 0; i < subimages.size(); ++i) {


    ///Union all layers across views
    if (layersUnion) {
        for (ViewsLayersMap::iterator it = layersMap->begin(); it != layersMap->end(); ++it) {
            for (LayersMap::iterator it2 = it->second.begin(); it2 != it->second.end(); ++it2) {
                LayersUnionVect::iterator found = layersUnion->end();
                for (LayersUnionVect::iterator it3 = layersUnion->begin(); it3 != layersUnion->end(); ++it3) {
                    if (it3->first == it2->first) {
                        found = it3;
                        break;
                    }
                }


                if ( found == layersUnion->end() ) {
                    // We did not find a view in the layersUnion with this name
                    LayerUnionData d;
                    d.layer = it2->second;
                    d.views.push_back(it->first);
                    layersUnion->push_back( make_pair(it2->first, d) );
                } else {
                    // We already found a view in the layersUnion with this name
                    if (views.size() > 1) {
                        //register views that have this layer
                        found->second.views.push_back(it->first);
                    }
                }
            }
        }
    }
} // ReadOIIOPlugin::getLayers

void
ReadOIIOPlugin::buildOutputLayerMenu(const vector<ImageSpec>& subimages)
{
    assert(gHostSupportsMultiPlane && gHostSupportsDynamicChoices);

    vector<string> options, optionsLabel;

    // Protect the map until we finished building the menu
    AutoMutex lock(_outputLayerMenuMutex);
    _outputLayerMenu.clear();

    ViewsLayersMap layersMap;

    getLayers(subimages, &layersMap, &_outputLayerMenu);

    string viewsEncoded;
    for (std::size_t i = 0; i < layersMap.size(); ++i) {
        viewsEncoded.append(layersMap[i].first);
        if (i < layersMap.size() - 1) {
            viewsEncoded.push_back(',');
        }
    }

    _availableViews->setValue(viewsEncoded);

    ///Now build the choice options
    for (std::size_t i = 0; i < _outputLayerMenu.size(); ++i) {
        const string& layerName = _outputLayerMenu[i].first;
        string choice;
        if (layerName == kReadOIIOColorLayer) {
            switch ( _outputLayerMenu[i].second.layer.channelNames.size() ) {
            case 1:
                choice = kReadOIIOColorLayer ".Alpha";
                break;
            default: {
                choice.append(kReadOIIOColorLayer ".");
                for (std::size_t j = 0; j < _outputLayerMenu[i].second.layer.channelNames.size(); ++j) {
                    choice.append(_outputLayerMenu[i].second.layer.channelNames[j]);
                }
                break;
            }
            }
        } else if ( (_outputLayerMenu[i].second.layer.channelNames.size() == 1) && (layerName == _outputLayerMenu[i].second.layer.channelNames[0]) ) {
            //Depth.Depth for instance
            for (std::size_t j = 0; j < _outputLayerMenu[i].second.layer.channelNames.size(); ++j) {
                choice.append(_outputLayerMenu[i].second.layer.channelNames[j]);
            }
        }   else {
            choice.append(layerName);
            choice.push_back('.');
            for (std::size_t j = 0; j < _outputLayerMenu[i].second.layer.channelNames.size(); ++j) {
                choice.append(_outputLayerMenu[i].second.layer.channelNames[j]);
            }
        }


        string optionLabel;
        if (layersMap.size() > 1) {
            stringstream ss;
            ss << "Present in views: ";
            for (std::size_t j = 0; j < _outputLayerMenu[i].second.views.size(); ++j) {
                ss << _outputLayerMenu[i].second.views[j];
                if (j < _outputLayerMenu[i].second.views.size() - 1) {
                    ss << ", ";
                }
            }
            optionLabel = ss.str();
        }
        options.push_back(choice);
        optionsLabel.push_back(optionLabel);
        _outputLayerMenu[i].second.choiceOption = choice;
    }

    assert( options.size() == _outputLayerMenu.size() );

    ///Actually build the menu
    _outputLayer->resetOptions(options, optionsLabel);


    ///synchronize with the value stored in the string param
    string valueStr;
    _outputLayerString->getValue(valueStr);
    if ( valueStr.empty() ) {
        int cur_i;
        _outputLayer->getValue(cur_i);
        if ( (cur_i >= 0) && ( cur_i < (int)options.size() ) ) {
            valueStr = options[cur_i];
        } else if ( !options.empty() ) {
            //No choice but to change the choice value
            valueStr = options[0];
            _outputLayer->setValue(0);
        }
        _outputLayerString->setValue(valueStr);
    } else {
        int foundOption = -1;
        for (int i = 0; i < (int)options.size(); ++i) {
            if (options[i] == valueStr) {
                foundOption = i;
                break;
            }
        }
        if (foundOption != -1) {
            _outputLayer->setValue(foundOption);
        } else {
            _outputLayer->setValue(0);
            _outputLayerString->setValue(options[0]);
        }
    }
} // buildOutputLayerMenu

void
ReadOIIOPlugin::getSpecsFromImageInput(ImageInput* img,
                                       vector<ImageSpec>* subimages) const
{
    subimages->clear();
    int subImageIndex = 0;
    ImageSpec spec;
    while ( img->seek_subimage(subImageIndex, 0, spec) ) {
        subimages->push_back(spec);
        ++subImageIndex;
#ifndef OFX_READ_OIIO_SUPPORTS_SUBIMAGES
        break;
#endif
    }
}

void
ReadOIIOPlugin::getSpecsFromCache(const string& filename,
                                  vector<ImageSpec>* subimages) const
{
    subimages->clear();
    assert(_cache);
    if (!_cache) {
        return;
    }

    // make sure we use the right config for this file
    ImageSpec config;
    getConfig(&config);
    _cache->add_file(ustring(filename), NULL, &config);

    ImageSpec spec;
    int subImageIndex = 0;
    //use the thread-safe version of get_imagespec (i.e: make a copy of the imagespec)
    while ( _cache->get_imagespec(ustring(filename), spec, subImageIndex) ) {
        subimages->push_back(spec);
        ++subImageIndex;
#ifndef OFX_READ_OIIO_SUPPORTS_SUBIMAGES
        break;
#endif
    }
}

void
ReadOIIOPlugin::getSpecs(const string &filename,
                         vector<ImageSpec>* subimages,
                         string* error) const
{
    subimages->clear();
    bool gotSpec = false;
    if (_cache) {
        getSpecsFromCache(filename, subimages);
        gotSpec = true;
    }
    if (!gotSpec) {
        // use the right config
        ImageSpec config;
        getConfig(&config);
        
        std::auto_ptr<ImageInput> img( ImageInput::open(filename, &config) );
        if ( !img.get() ) {
            if (error) {
                *error = "Could node open file " + filename;
            }

            return;
        }
        getSpecsFromImageInput(img.get(), subimages);
        img->close();
    }
    if ( subimages->empty() ) {
        if (error) {
            *error = "Could node open file " + filename;
        }

        return;
    }

    // check that no subimage is deep
    for (std::size_t i = 0; i < subimages->size(); ++i) {
        if ( (*subimages)[i].deep ) {
            if (error) {
                *error = "Cannot read deep image file " + filename;
            }
            subimages->clear();

            return;
        }
    }
}

/**
 * @brief Restore any state from the parameters set
 * Called from createInstance() and changedParam() (via changedFilename()), must restore the
 * state of the Reader, such as Choice param options, data members and non-persistent param values.
 * We don't do this in the ctor of the plug-in since we can't call virtuals yet.
 * Any derived implementation must call GenericReaderPlugin::restoreStateFromParams() first
 **/
void
ReadOIIOPlugin::restoreStateFromParams()
{
    GenericReaderPlugin::restoreStateFromParams();

    ///http://openfx.sourceforge.net/Documentation/1.3/ofxProgrammingReference.html#SettingParams
    ///The Create instance action is in the list of actions where you can set param values

    string filename;
    _fileParam->getValueAtTime(_startingTime->getValue(), filename);
    if ( filename.empty() ) {
        return;
    }
    vector<ImageSpec> subimages;
    getSpecs(filename, &subimages);

    if ( subimages.empty() ) {
        return;
    }

    buildOutputLayerMenu(subimages);

    //Only support tiles if tile size is set
    const ImageSpec& spec = subimages[0];
    int width = /*spec.width == 0 ? spec.full_width :*/ spec.width;
    int height = /*spec.height == 0 ? spec.full_height :*/ spec.height;
    setSupportsTiles(spec.tile_width != 0 && spec.tile_width != width && spec.tile_height != 0 && spec.tile_height != height);

    // Show these parameters only for exr
    string ext;
    {
        std::locale l;
        std::size_t foundDot = filename.find_last_of(".");
        if (foundDot != string::npos) {
            ext = filename.substr(foundDot + 1);
        }
        for (std::size_t i = 0; i < ext.size(); ++i) {
            ext[i] = std::tolower(ext[i], l);
        }
    }
    bool supportsDisplayWindow = ext == "exr";
    _edgePixels->setIsSecretAndDisabled(!supportsDisplayWindow);
    _offsetNegativeDispWindow->setIsSecretAndDisabled(!supportsDisplayWindow);
}

void
ReadOIIOPlugin::guessColorspace(const string& filename,
                                const ImageSpec& imagespec,
                                string* colorspace) const
{
    ///find-out the image color-space
    const ParamValue* colorSpaceValue = imagespec.find_attribute("oiio:ColorSpace", TypeDesc::STRING);
    const ParamValue* photoshopICCProfileValue = imagespec.find_attribute("photoshop:ICCProfile", TypeDesc::STRING);

    //photoshop:ICCProfile: "HDTV (Rec. 709)"

#ifdef OFX_IO_USING_OCIO
    // make sure the OCIO config is const
    GenericOCIO const *ocio = _ocio.get();
#endif

    //we found a color-space hint, use it to do the color-space conversion
    const char* colorSpaceStr = NULL;
    if (colorSpaceValue) {
        colorSpaceStr = *(const char**)colorSpaceValue->data();
    } else if (photoshopICCProfileValue) {
        const char* ICCProfileStr = *(const char**)photoshopICCProfileValue->data();
        if ( !strcmp(ICCProfileStr, "HDTV (Rec. 709)") ||
             !strcmp(ICCProfileStr, "SDTV NTSC") ||
             !strcmp(ICCProfileStr, "SDTV PAL") ||
             !strcmp(ICCProfileStr, "HDTV (Rec. 709) 16-235") ||
             !strcmp(ICCProfileStr, "SDTV NTSC 16-235") ||
             !strcmp(ICCProfileStr, "SDTV PAL 16-235") ||
             !strcmp(ICCProfileStr, "SDTV NTSC 16-235") ) {
            colorSpaceStr = "Rec709";
        } else if ( !strcmp(ICCProfileStr, "sRGB IEC61966-2.1") ) {
            colorSpaceStr = "sRGB";
        } else if ( !strcmp(ICCProfileStr, "Universal Camera Film Printing Density)") ) {
            colorSpaceStr = "KodakLog";
        }
    }
    if (!colorSpaceStr) {
        // no colorspace... we'll probably have to try something else, then.
        // we set the following defaults:
        // sRGB for 8-bit images
        // Rec709 for 10-bits, 12-bits or 16-bits integer images
        // Linear for anything else
        switch (imagespec.format.basetype) {
        case TypeDesc::UCHAR:
        case TypeDesc::CHAR:
            colorSpaceStr = "sRGB";
            break;
        case TypeDesc::USHORT:
        case TypeDesc::SHORT:
            if ( endsWith(filename, ".cin") || endsWith(filename, ".dpx") ||
                 endsWith(filename, ".CIN") || endsWith(filename, ".DPX") ) {
                // Cineon or DPX file
                colorSpaceStr = "KodakLog";
            } else {
                colorSpaceStr = "Rec709";
            }
            break;
        default:
            colorSpaceStr = "Linear";
            break;
        }
    }
    if (colorSpaceStr) {
        if ( colorSpaceStr && !strcmp(colorSpaceStr, "GammaCorrected") ) {
            float gamma = imagespec.get_float_attribute("oiio:Gamma");
            if ( endsWith(filename, ".cin") || endsWith(filename, ".CIN") ) {
                // Cineon files (e.g. Kodak Digital LAD, see link below) get wrongly attributed
                // a GammaCorrected colorspace <https://github.com/OpenImageIO/oiio/issues/1463>
                // The standard Kodak DLAD images get gamma=0 for example:
                // http://motion.kodak.com/motion/support/technical_information/lab_tools_and_techniques/digital_lad/default.htm
                // Digital_LAD_cin/Digital_LAD_2048x1556.cin gets oiio:Gamma: 0
                // Nuke_BasicWorkflows_Media/BasicWorkflows_ColourManagement/COLOR MANAGEMENT/Source Pics/clouds.cin gets oiio:Gamma: 1
                // Nuke_BasicWorkflows_Media/BasicWorkflows_ColourManagement/COLOR MANAGEMENT/Source Pics/greenscreen_boy.cin gets oiio:Gamma: 4.6006e-41
                // all these files are in reality log-encoded.
                colorSpaceStr = "KodakLog";
            } else if (std::fabs(gamma - 1.8) < 0.01) {
#ifdef OFX_IO_USING_OCIO
                if ( ocio->hasColorspace("Gamma1.8") ) {
                    // nuke-default
                    *colorspace = "Gamma1.8";
                    colorSpaceStr = NULL;
                }
#endif
            } else if (std::fabs(gamma - 2.2) < 0.01) {
#ifdef OFX_IO_USING_OCIO
                if ( ocio->hasColorspace("Gamma2.2") ) {
                    // nuke-default
                    *colorspace = "Gamma2.2";
                    colorSpaceStr = NULL;
                } else if ( ocio->hasColorspace("VD16") ) {
                    // VD16 in blender
                    *colorspace = "VD16";
                    colorSpaceStr = NULL;
                } else if ( ocio->hasColorspace("vd16") ) {
                    // vd16 in spi-anim and spi-vfx
                    *colorspace = "vd16";
                    colorSpaceStr = NULL;
                } else
#endif
                {
                    colorSpaceStr = "sRGB";
                }
            }
        }
#ifdef OFX_IO_USING_OCIO
        if ( colorSpaceStr && !strcmp(colorSpaceStr, "sRGB") ) {
            if ( ocio->hasColorspace("sRGB") ) {
                // nuke-default, blender, natron
                *colorspace = "sRGB";
                colorSpaceStr = NULL;
            } else if ( ocio->hasColorspace("sRGB D65") ) {
                // blender-cycles
                *colorspace = "sRGB D65";
                colorSpaceStr = NULL;
            } else if ( ocio->hasColorspace("sRGB (D60 sim.)") ) {
                // out_srgbd60sim or "sRGB (D60 sim.)" in aces 1.0.0
                *colorspace = "sRGB (D60 sim.)";
                colorSpaceStr = NULL;
            } else if ( ocio->hasColorspace("out_srgbd60sim") ) {
                // out_srgbd60sim or "sRGB (D60 sim.)" in aces 1.0.0
                *colorspace = "out_srgbd60sim";
                colorSpaceStr = NULL;
            } else if ( ocio->hasColorspace("rrt_Gamma2.2") ) {
                // rrt_Gamma2.2 in aces 0.7.1
                *colorspace = "rrt_Gamma2.2";
                colorSpaceStr = NULL;
            } else if ( ocio->hasColorspace("rrt_srgb") ) {
                // rrt_srgb in aces 0.1.1
                *colorspace = "rrt_srgb";
                colorSpaceStr = NULL;
            } else if ( ocio->hasColorspace("srgb8") ) {
                // srgb8 in spi-vfx
                *colorspace = "srgb8";
                colorSpaceStr = NULL;
            } else if ( ocio->hasColorspace("Gamma2.2") ) {
                // nuke-default
                *colorspace = "Gamma2.2";
                colorSpaceStr = NULL;
            } else if ( ocio->hasColorspace("srgb8") ) {
                // srgb8 in spi-vfx
                *colorspace = "srgb8";
                colorSpaceStr = NULL;
            } else if ( ocio->hasColorspace("vd16") ) {
                // vd16 in spi-anim
                *colorspace = "vd16";
                colorSpaceStr = NULL;
            }
        }
        if ( colorSpaceStr && !strcmp(colorSpaceStr, "AdobeRGB") ) {
            if ( ocio->hasColorspace("AdobeRGB") ) {
                // natron
                *colorspace = "AdobeRGB";
                colorSpaceStr = NULL;
            }
        }
        if ( colorSpaceStr && !strcmp(colorSpaceStr, "Rec709") ) {
            if ( ocio->hasColorspace("Rec709") ) {
                // nuke-default
                *colorspace = "Rec709";
                colorSpaceStr = NULL;
            } else if ( ocio->hasColorspace("nuke_rec709") ) {
                // blender
                *colorspace = "nuke_rec709";
                colorSpaceStr = NULL;
            } else if ( ocio->hasColorspace("Rec 709 Curve") ) {
                // natron
                *colorspace = "Rec 709 Curve";
                colorSpaceStr = NULL;
            } else if ( ocio->hasColorspace("Rec.709 - Full") ) {
                // out_rec709full or "Rec.709 - Full" in aces 1.0.0
                *colorspace = "Rec.709 - Full";
                colorSpaceStr = NULL;
            } else if ( ocio->hasColorspace("out_rec709full") ) {
                // out_rec709full or "Rec.709 - Full" in aces 1.0.0
                *colorspace = "out_rec709full";
                colorSpaceStr = NULL;
            } else if ( ocio->hasColorspace("rrt_rec709_full_100nits") ) {
                // rrt_rec709_full_100nits in aces 0.7.1
                *colorspace = "rrt_rec709_full_100nits";
                colorSpaceStr = NULL;
            } else if ( ocio->hasColorspace("rrt_rec709") ) {
                // rrt_rec709 in aces 0.1.1
                *colorspace = "rrt_rec709";
                colorSpaceStr = NULL;
            } else if ( ocio->hasColorspace("hd10") ) {
                // hd10 in spi-anim and spi-vfx
                *colorspace = "hd10";
                colorSpaceStr = NULL;
            }
        }
        if ( colorSpaceStr && !strcmp(colorSpaceStr, "KodakLog") ) {
            if ( ocio->hasColorspace("Cineon") ) {
                // Cineon in nuke-default
                *colorspace = "Cineon";
                colorSpaceStr = NULL;
            } else if ( ocio->hasColorspace("Cineon Log Curve") ) {
                // Curves/Cineon Log Curve in natron
                *colorspace = "Cineon Log Curve";
                colorSpaceStr = NULL;
            } else if ( ocio->hasColorspace("REDlogFilm") ) {
                // REDlogFilm in aces 1.0.0
                *colorspace = "REDlogFilm";
                colorSpaceStr = NULL;
            } else if ( ocio->hasColorspace("cineon") ) {
                // cineon in aces 0.7.1
                *colorspace = "cineon";
                colorSpaceStr = NULL;
            } else if ( ocio->hasColorspace("adx10") ) {
                // adx10 in aces 0.1.1
                *colorspace = "adx10";
                colorSpaceStr = NULL;
            } else if ( ocio->hasColorspace("lg10") ) {
                // lg10 in spi-vfx
                *colorspace = "lg10";
                colorSpaceStr = NULL;
            } else if ( ocio->hasColorspace("lm10") ) {
                // lm10 in spi-anim
                *colorspace = "lm10";
                colorSpaceStr = NULL;
            } else {
                *colorspace = OCIO::ROLE_COMPOSITING_LOG;
                colorSpaceStr = NULL;
            }
        }
        if ( colorSpaceStr && !strcmp(colorSpaceStr, "Linear") ) {
            *colorspace = OCIO::ROLE_SCENE_LINEAR;
            colorSpaceStr = NULL;
            // lnf in spi-vfx
        }
        if ( colorSpaceStr && ocio->hasColorspace(colorSpaceStr) ) {
            // maybe we're lucky
            *colorspace = colorSpaceStr;
            colorSpaceStr = NULL;
        }
        if (colorSpaceStr) {
            // unknown color-space or Linear, don't do anything
        }
#endif // OFX_IO_USING_OCIO
    }
    if (colorSpaceStr) {
        *colorspace = colorSpaceStr;
    }
} // ReadOIIOPlugin::guessColorspace

/**
 * @brief Called when the input image/video file changed.
 *
 * returns true if file exists and parameters successfully guessed, false in case of error.
 *
 * This function is only called once: when the filename is first set.
 *
 * Besides returning colorspace, premult, components, and componentcount, if it returns true
 * this function may also set extra format-specific parameters using Param::setValue.
 * The parameters must not be animated, since their value must remain the same for a whole sequence.
 *
 * You shouldn't do any strong processing as this is called on the main thread and
 * the getRegionOfDefinition() and  decode() should open the file in a separate thread.
 *
 * The colorspace may be set if available, else a default colorspace is used.
 *
 * You must also return the premultiplication state and pixel components of the image.
 * When reading an image sequence, this is called only for the first image when the user actually selects the new sequence.
 **/
bool
ReadOIIOPlugin::guessParamsFromFilename(const string &filename,
                                        string *colorspace,
                                        PreMultiplicationEnum *filePremult,
                                        PixelComponentEnum *components,
                                        int *componentCount)
{
    string error;

    vector<ImageSpec> subimages;
    getSpecs(filename, &subimages, &error);

    if ( subimages.empty() ) {
        //setPersistentMessage(Message::eMessageError, "", error);

        return false;
    }

    guessColorspace(filename, subimages[0], colorspace);

    ViewsLayersMap layersMap;
    LayersUnionVect layersUnion;
    getLayers(subimages, &layersMap, &layersUnion);


    if ( layersUnion.empty() ) {
        *components = ePixelComponentNone;
    } else {
        const vector<string>& channels = layersUnion[0].second.layer.channelNames;
        switch ( channels.size() ) {
        case 0:
            *components = ePixelComponentNone;
            *componentCount = 0;
            break;
        case 1:
            *components = ePixelComponentAlpha;
            *componentCount = 1;
            break;
        case 3:
            *components = ePixelComponentRGB;
            *componentCount = 3;
            break;
        case 4:
            *components = ePixelComponentRGBA;
            *componentCount = 4;
            break;
        case 2: {
            //in OIIO, PNG with alpha are stored with as a 2-channel image
            bool hasI = false;
            bool hasA = false;
            for (std::size_t i = 0; i < channels.size(); ++i) {
                // luminance may be I or Y
                if ( (channels[i] == "I") || (channels[i] == "i") || (channels[i] == "Y") || (channels[i] == "y") ) {
                    hasI = true;
                }
                if ( (channels[i] == "A") || (channels[i] == "a") ) {
                    hasA = true;
                }
            }
            if (hasI && hasA) {
                *components = ePixelComponentRGBA;
                *componentCount = 4;
            } else {
                *components = ePixelComponentXY;
                *componentCount = 2;
            }
            break;
        }
        default:
            *components = ePixelComponentRGBA;
            *componentCount = 4;
            break;
        }
        //*componentCount = subimages[0].nchannels;
    }

    if ( (*components != ePixelComponentRGBA) && (*components != ePixelComponentAlpha) ) {
        *filePremult = eImageOpaque;
    } else {
        bool unassociatedAlpha = subimages[0].get_int_attribute("oiio:UnassociatedAlpha", 0);
        if (unassociatedAlpha) {
            *filePremult = eImageUnPreMultiplied;
        } else {
            *filePremult = eImagePreMultiplied;
        }
    }

    return true;
} // ReadOIIOPlugin::guessParamsFromFilename

void
ReadOIIOPlugin::getConfig(ImageSpec* config) const
{
    // Always keep unassociated alpha.
    // Don't let OIIO premultiply, because if the image is 8bits,
    // it multiplies in 8bits (see TIFFInput::unassalpha_to_assocalpha()),
    // which causes a lot of precision loss.
    // see also https://github.com/OpenImageIO/oiio/issues/960
    config->attribute("oiio:UnassociatedAlpha", 1);

    if (_rawAutoBright->getValue()) {
        config->attribute("raw:auto_bright", 1);
    }

    if (!_rawUseCameraWB->getValue()) {
        config->attribute("raw:use_camera_wb", 0);
    }

    config->attribute("raw:adjust_maximum_thr", (float)_rawAdjustMaximumThr->getValue());

    const char* cs = NULL;
    RawOutputColorEnum rawOutputColor = (RawOutputColorEnum)_rawOutputColor->getValue();
    switch(rawOutputColor) {
        case eRawOutputColorRaw:
            cs = "raw";
            break;
        case eRawOutputColorSRGB:
        default:
            cs = "sRGB";
            break;
        case eRawOutputColorAdobe:
            cs = "Adobe";
            break;
        case eRawOutputColorWide:
            cs = "Wide";
            break;
        case eRawOutputColorProPhoto:
            cs = "ProPhoto";
            break;
        case eRawOutputColorXYZ:
            cs = "XYZ";
            break;
#if LIBRAW_VERSION >= LIBRAW_MAKE_VERSION(0,18,0)
        case eRawOutputColorACES:
            cs = "ACES";
            break;
#endif
    }
    if (cs != NULL) {
        config->attribute("raw:Colorspace", cs);
    }

    RawUseCameraMatrixEnum rawUseCameraMatrix = (RawUseCameraMatrixEnum)_rawUseCameraMatrix->getValue();
    switch (rawUseCameraMatrix) {
        case eRawUseCameraMatrixNone:
            config->attribute("raw:use_camera_matrix", 0);
            break;
        case eRawUseCameraMatrixDefault:
            config->attribute("raw:use_camera_matrix", 1);
            break;
        case eRawUseCameraMatrixForce:
            config->attribute("raw:use_camera_matrix", 3);
            break;
    }


    double rawExposure = _rawExposure->getValue();
    if (rawExposure != 1.) {
        config->attribute("raw:Exposure", (float)rawExposure);
    }

    int rawDemosaic = _rawDemosaic->getValue();
    const char* d = NULL;
    switch (libraw_demosaic[rawDemosaic]) {
        case eRawDemosaicNone:
            d = "none";
            break;
        case eRawDemosaicLinear:
            d = "linear";
            break;
        case eRawDemosaicVNG:
            d = "VNG";
            break;
        case eRawDemosaicPPG:
            d = "PPG";
            break;
        case eRawDemosaicAHD:
        default:
            d = "AHD";
            break;
        case eRawDemosaicDCB:
            d = "DCB";
            break;
        case eRawDemosaicAHDMod:
            d = "AHD-Mod"; // new name since oiio 1.7.13
            break;
        case eRawDemosaicAFD:
            d = "AFD";
            break;
        case eRawDemosaicVCD:
            d = "VCD";
            break;
        case eRawDemosaicMixed:
            d = "Mixed";
            break;
        case eRawDemosaicLMMSE:
            d = "LMMSE";
            break;
        case eRawDemosaicAMaZE:
            d = "AMaZE";
            break;
#     if LIBRAW_VERSION >= LIBRAW_MAKE_VERSION(0,16,0) && OIIO_VERSION >= 10712
        case eRawDemosaicDHT:
            d = "DHT"; // available since oiio 1.7.13
            break;
        case eRawDemosaicAAHD:
            d = "AAHD"; // available since oiio 1.7.13
            break;
#     endif
    }
    if (d != NULL) {
        config->attribute("raw:Demosaic", d);
    }
}

void
ReadOIIOPlugin::openFile(const string& filename,
                         bool useCache,
                         ImageInput** img,
                         vector<ImageSpec>* subimages)
{
    if (_cache && useCache) {
        getSpecsFromCache(filename, subimages);

        return;
    }

    // use the right config
    ImageSpec config;
    getConfig(&config);

    *img = ImageInput::open(filename, &config);
    if ( !(*img) ) {
        setPersistentMessage(Message::eMessageError, "", string("Cannot open file ") + filename);
        throwSuiteStatusException(kOfxStatFailed);

        return;
    }
    getSpecsFromImageInput(*img, subimages);
}

void
ReadOIIOPlugin::getOIIOChannelIndexesFromLayerName(const string& filename,
                                                   int view,
                                                   const string& layerName,
                                                   PixelComponentEnum pixelComponents,
                                                   const vector<ImageSpec>& subimages,
                                                   vector<int>& channels,
                                                   int& numChannels,
                                                   int& subImageIndex)
{
    ViewsLayersMap layersMap;

    getLayers(subimages, &layersMap, 0);

    ///Find the view
    string viewName = getViewName(view);
    ViewsLayersMap::iterator foundView = layersMap.end();
    for (ViewsLayersMap::iterator it = layersMap.begin(); it != layersMap.end(); ++it) {
        if ( caseInsensitiveCompare(it->first, viewName) ) {
            foundView = it;
            break;
        }
    }
    if ( foundView == layersMap.end() ) {
        /*
           We did not find the view by name. To offer some sort of compatibility and not fail, just load the view corresponding to the given
           index, even though the names do not match.
           If the index is out of range, just load the main view (index 0)
         */

        foundView = layersMap.begin();
        if ( (view >= 0) && ( view < (int)layersMap.size() ) ) {
            std::advance(foundView, view);
        }
    }

    int foundLayer = -1;
    for (std::size_t i = 0; i < foundView->second.size(); ++i) {
        if (foundView->second[i].first == layerName) {
            foundLayer = (int)i;
            break;
        }
    }
    if (foundLayer == -1) {
        stringstream ss;
        ss << "Could not find layer " << layerName << " in view " << viewName << " in " << filename;
        setPersistentMessage( Message::eMessageError, "", ss.str() );
        throwSuiteStatusException(kOfxStatFailed);

        return;
    }

    const vector<int>& layerChannels = foundView->second[foundLayer].second.channelIndexes;
    subImageIndex = foundView->second[foundLayer].second.subImageIdx;

    // Some pngs are 2-channel intensity + alpha
    bool isIA = (layerChannels.size() == 2 &&
                 (foundView->second[foundLayer].second.channelNames[0] == "I" ||
                  foundView->second[foundLayer].second.channelNames[0] == "Y") &&
                 foundView->second[foundLayer].second.channelNames[1] == "A");

    switch (pixelComponents) {
    case ePixelComponentRGBA:
        numChannels = 4;
        channels.resize(numChannels);
        if (isIA) {
            channels[0] = layerChannels[0] + kXChannelFirst;
            channels[1] = layerChannels[0] + kXChannelFirst;
            channels[2] = layerChannels[0] + kXChannelFirst;
            channels[3] = layerChannels[1] + kXChannelFirst;
        } else {
            if (layerChannels.size() == 1) {
                channels[0] = layerChannels[0] + kXChannelFirst;
                channels[1] = layerChannels[0] + kXChannelFirst;
                channels[2] = layerChannels[0] + kXChannelFirst;
                channels[3] = 1;
            } else if (layerChannels.size() == 2) {
                channels[0] = layerChannels[0] + kXChannelFirst;
                channels[1] = layerChannels[1] + kXChannelFirst;
                channels[2] = 0;
                channels[3] = 1;
            } else if (layerChannels.size() == 3) {
                channels[0] = layerChannels[0] + kXChannelFirst;
                channels[1] = layerChannels[1] + kXChannelFirst;
                channels[2] = layerChannels[2] + kXChannelFirst;
                channels[3] = 1;
            } else {
                channels[0] = layerChannels[0] + kXChannelFirst;
                channels[1] = layerChannels[1] + kXChannelFirst;
                channels[2] = layerChannels[2] + kXChannelFirst;
                channels[3] = layerChannels[3] + kXChannelFirst;
            }
        }
        break;
    case ePixelComponentRGB:
        numChannels = 3;
        channels.resize(numChannels);
        if (layerChannels.size() == 1) {
            channels[0] = layerChannels[0] + kXChannelFirst;
            channels[1] = layerChannels[0] + kXChannelFirst;
            channels[2] = layerChannels[0] + kXChannelFirst;
        } else if (layerChannels.size() == 2) {
            channels[0] = layerChannels[0] + kXChannelFirst;
            channels[1] = layerChannels[1] + kXChannelFirst;
            channels[2] = 0;
        } else if (layerChannels.size() >= 3) {
            channels[0] = layerChannels[0] + kXChannelFirst;
            channels[1] = layerChannels[1] + kXChannelFirst;
            channels[2] = layerChannels[2] + kXChannelFirst;
        }
        break;
    case ePixelComponentXY: {
        numChannels = 2;
        channels.resize(numChannels);
        channels[0] = layerChannels[0] + kXChannelFirst;
        if (layerChannels.size() == 1) {
            channels[1] = layerChannels[0] + kXChannelFirst;
        } else if ( ( layerChannels.size() == 2) || ( layerChannels.size() == 3) ) {
            channels[1] = layerChannels[1] + kXChannelFirst;
        } else {
            channels[1] = layerChannels[3] + kXChannelFirst;
        }
        break;
    }
    case ePixelComponentAlpha:
        numChannels = 1;
        channels.resize(numChannels);
        if (layerChannels.size() == 1) {
            channels[0] = layerChannels[0] + kXChannelFirst;
        } else if (layerChannels.size() == 2) {
            if (isIA) {
                channels[0] = layerChannels[1] + kXChannelFirst;
            } else {
                channels[0] = layerChannels[0] + kXChannelFirst;
            }
        } else if (layerChannels.size() == 3) {
            channels[0] = 1;
        } else if (layerChannels.size() == 4) {
            channels[0] = layerChannels[3] + kXChannelFirst;
        }
        break;
    case ePixelComponentCustom:
        //numChannels has been already set
        assert(numChannels != 0);
        channels.resize(numChannels);
        for (int i = 0; i < numChannels; ++i) {
            int defIndex = i == 3 ? 1 : 0;
            channels[i] = i < (int)layerChannels.size() ? layerChannels[i] + kXChannelFirst : defIndex;
        }
        break;
    default:
        assert(false);
        break;
    } // switch
} // ReadOIIOPlugin::getOIIOChannelIndexesFromLayerName

void
ReadOIIOPlugin::decodePlane(const string& filename,
                            OfxTime /*time*/,
                            int view,
                            bool isPlayback,
                            const OfxRectI& renderWindow,
                            float *pixelData,
                            const OfxRectI& bounds,
                            PixelComponentEnum pixelComponents,
                            int pixelComponentCount,
                            const string& rawComponents,
                            int rowBytes)
{
    unused(pixelComponentCount);
#if OIIO_VERSION >= 10605
    // Use cache only if not during playback because the OIIO cache eats too much RAM when playing scaline-based EXRs.
    // Do not use cache in OIIO 1.5.x because it does not support channel ranges correctly.
    const bool useCache = _cache && !isPlayback;
#else
    const bool useCache = false;
#endif


    //assert(kSupportsTiles || (renderWindow.x1 == 0 && renderWindow.x2 == spec.full_width && renderWindow.y1 == 0 && renderWindow.y2 == spec.full_height));
    //assert((renderWindow.x2 - renderWindow.x1) <= spec.width && (renderWindow.y2 - renderWindow.y1) <= spec.height);
    assert(bounds.x1 <= renderWindow.x1 && renderWindow.x1 <= renderWindow.x2 && renderWindow.x2 <= bounds.x2);
    assert(bounds.y1 <= renderWindow.y1 && renderWindow.y1 <= renderWindow.y2 && renderWindow.y2 <= bounds.y2);

    // we only support RGBA, RGB or Alpha output clip on the color plane
    if ( (pixelComponents != ePixelComponentRGBA) && (pixelComponents != ePixelComponentRGB) && (pixelComponents != ePixelComponentXY) && (pixelComponents != ePixelComponentAlpha)
         && ( pixelComponents != ePixelComponentCustom) ) {
        setPersistentMessage(Message::eMessageError, "", "OIIO: can only read RGBA, RGB, RG, Alpha or custom components images");
        throwSuiteStatusException(kOfxStatErrFormat);

        return;
    }

    vector<int> channels;
    int numChannels = 0;
    std::auto_ptr<ImageInput> img;
    vector<ImageSpec> subimages;

    ImageInput* rawImg = 0;
    openFile(filename, useCache, &rawImg, &subimages);
    if (rawImg) {
        img.reset(rawImg);
    }

    if ( subimages.empty() ) {
        setPersistentMessage(Message::eMessageError, "", string("Cannot open file ") + filename);
        throwSuiteStatusException(kOfxStatFailed);

        return;
    }

    int subImageIndex = 0;
    if (pixelComponents != ePixelComponentCustom) {
        assert(rawComponents == kOfxImageComponentAlpha ||
#ifdef OFX_EXTENSIONS_NATRON
               rawComponents == kNatronOfxImageComponentXY ||
#endif
               rawComponents == kOfxImageComponentRGB || rawComponents == kOfxImageComponentRGBA);


        if (!_outputLayer) { // host is not multilayer nor anything, just use basic indexes
            switch (pixelComponents) {
            case ePixelComponentRGBA:
                numChannels = 4;
                channels.resize(numChannels);
                channels[0] = 0;
                channels[1] = 1;
                channels[2] = 2;
                channels[3] = 3;
                break;
            case ePixelComponentRGB:
                numChannels = 3;
                channels.resize(numChannels);
                channels[0] = 0;
                channels[1] = 1;
                channels[2] = 2;
                break;
            case ePixelComponentXY:
                numChannels = 2;
                channels.resize(numChannels);
                channels[0] = 0;
                channels[1] = 1;
                break;

            case ePixelComponentAlpha:
                numChannels = 1;
                channels.resize(numChannels);
                channels[0] = 0;
                break;
            default:
                assert(false);
                break;
            }
        } else {
            // buildOutputLayerMenu should keep these in sync
            assert( _outputLayer->getNOptions() == (int)_outputLayerMenu.size() );
            int layer_i = _outputLayer->getValue();
            AutoMutex lock(_outputLayerMenuMutex);
            if ( ( layer_i < (int)_outputLayerMenu.size() ) && (layer_i >= 0) ) {
                const string& layerName = _outputLayerMenu[layer_i].first;
                getOIIOChannelIndexesFromLayerName(filename, view, layerName, pixelComponents, subimages, channels, numChannels, subImageIndex);
            } else {
                setPersistentMessage(Message::eMessageError, "", "Failure to find requested layer in file");
                throwSuiteStatusException(kOfxStatFailed);

                return;
            }
        }
    } // if (pixelComponents != ePixelComponentCustom) {
#ifdef OFX_EXTENSIONS_NATRON
    else {
        MultiPlane::ImagePlaneDesc plane, pairedPlane;
        MultiPlane::ImagePlaneDesc::mapOFXComponentsTypeStringToPlanes(rawComponents, &plane, &pairedPlane);
        numChannels = (int)plane.getNumComponents();
        if ( plane.getNumComponents() > 0) {
            channels.resize(numChannels);
            string layer = plane.getPlaneID();

            if (_outputLayer) {
                getOIIOChannelIndexesFromLayerName(filename, view, layer, pixelComponents, subimages, channels, numChannels, subImageIndex);
            } else {
                const std::vector<std::string>& layerChannels = plane.getChannels();
                if ( (numChannels == 1) && (layerChannels[0] == layer) ) {
                    layer.clear();
                }

                for (int i = 0; i < numChannels; ++i) {
                    bool found = false;
                    for (std::size_t j = 0; j < subimages[0].channelnames.size(); ++j) {
                        string realChan;
                        if ( !layer.empty() ) {
                            realChan.append(layer);
                            realChan.push_back('.');
                        }
                        realChan.append(layerChannels[i]);
                        if (subimages[0].channelnames[j] == realChan) {
                            channels[i] = j + kXChannelFirst;
                            found = true;
                            break;
                        }
                    }
                    if (!found) {
                        setPersistentMessage(Message::eMessageError, "", "Could not find channel named " + layerChannels[i + 1]);
                        throwSuiteStatusException(kOfxStatFailed);

                        return;
                    }
                }
            }
        }
    }
#endif


    if ( img.get() && !img->seek_subimage(subImageIndex, 0, subimages[0]) ) {
        stringstream ss;
        ss << "Cannot seek subimage " << subImageIndex << " in " << filename;
        setPersistentMessage( Message::eMessageError, "", ss.str() );
        throwSuiteStatusException(kOfxStatFailed);

        return;
    }

    bool offsetNegativeDisplayWindow;
    _offsetNegativeDispWindow->getValue(offsetNegativeDisplayWindow);

    // Non const because ImageSpec::valid_tile_range is not const...
    ImageSpec& spec = subimages[subImageIndex];

    // Compute X offset as done in getFrameBounds
    int dataOffset = 0;
    if (spec.full_x != 0) {
        if ( offsetNegativeDisplayWindow || (spec.full_x >= 0) ) {
            dataOffset = -spec.full_x;
        }
    }

    // Compute specBounds as done in getFrameBounds
    // Remember that exr boxes start at top left, and OpenFX at bottom left
    // so we need to flip the bbox relative to the frame.
    OfxRectI specBounds;
    specBounds.x1 = spec.x + dataOffset;
    specBounds.y1 = spec.full_y + spec.full_height - (spec.y + spec.height);
    specBounds.x2 = spec.x + spec.width + dataOffset;
    specBounds.y2 = spec.full_y + spec.full_height - spec.y;

    // Where to write the data in the buffer, everything outside of that is black
    // It depends on the extra padding we added in getFrameBounds
    OfxRectI renderWindowUnPadded;
    renderWindowUnPadded.x1 = std::max(renderWindow.x1, specBounds.x1);
    renderWindowUnPadded.y1 = std::max(renderWindow.y1, specBounds.y1);
    renderWindowUnPadded.x2 = std::min(renderWindow.x2, specBounds.x2);
    renderWindowUnPadded.y2 = std::min(renderWindow.y2, specBounds.y2);

    // The renderWindowUnPadded must be contained in the original render Window
    assert(renderWindowUnPadded.x1 >= renderWindow.x1 && renderWindowUnPadded.x2 <= renderWindow.x2 &&
           renderWindowUnPadded.y1 >= renderWindow.y1 && renderWindowUnPadded.y2 <= renderWindow.y2);

    int zbegin = 0;
    int zend = 1;

    // Invert what was done in getframesbounds
    int xbegin, xend, ybegin, yend;
    xbegin = renderWindowUnPadded.x1 - dataOffset;
    xend = renderWindowUnPadded.x2 - dataOffset;

    // Invert what was done in getframebound
    yend = spec.full_height + spec.full_y - renderWindowUnPadded.y1;
    ybegin = spec.full_height + spec.full_y - renderWindowUnPadded.y2;


    const int pixelBytes = numChannels * getComponentBytes(eBitDepthFloat);
    const int xStride = pixelBytes;
    const int yStride = -rowBytes;

    // Pixel offset to the start of the render window first line
    size_t bottomScanLineDataStartOffset = (size_t)(renderWindowUnPadded.y1 - bounds.y1) * rowBytes + (size_t)(renderWindowUnPadded.x1 - bounds.x1) * pixelBytes;
    // Pixel offset to the start of the last line of the render window
    size_t topScanLineDataStartOffset = (size_t)(renderWindowUnPadded.y2 - 1 - bounds.y1) * rowBytes + (size_t)(renderWindowUnPadded.x1 - bounds.x1) * pixelBytes; // offset for line y2-1

    // Clear scanlines out of data window to black
    // Usually the ImageCache does it for us, but here we may use the API directly
    if ( !(_cache && useCache) ) {
        float* topScanLineDataStartPtr =  (float*)( (char*)pixelData + topScanLineDataStartOffset );
        char* yptr = (char*)topScanLineDataStartPtr;
        for (int y = ybegin; y < yend; ++y, yptr += -rowBytes) {
            if ( (y < spec.y) || ( y >= (spec.y + spec.height) ) ) {
                std::memset ( yptr, 0, pixelBytes * (xend - xbegin) );
                continue;
            }
            if (xbegin < spec.x) {
                std::memset (yptr, 0, pixelBytes * (spec.x - xbegin));
            }
            if (xend > spec.x + spec.width) {
                std::memset (yptr + spec.width * pixelBytes, 0, pixelBytes * (xend - (spec.x + spec.width)));
            }
        }
    }

    if (renderWindowUnPadded.x1 > renderWindow.x1 ||
        renderWindowUnPadded.y1 > renderWindow.y1 ||
        renderWindowUnPadded.x2 < renderWindow.x2 ||
        renderWindowUnPadded.y2 < renderWindow.y2) {
        // Clear any padding we added outside of renderWindowUnPadded to black
        // Clear scanlines out of data window to black
        assert(bounds.y1 <= renderWindow.y1 && bounds.x1 <= renderWindow.x1);
        assert(bounds.y2 >= renderWindow.y2 && bounds.x2 >= renderWindow.x2);
        size_t dataOffset = (size_t)(renderWindow.y1 - bounds.y1) * rowBytes + (size_t)(renderWindow.x1 - bounds.x1) * pixelBytes;
        char* yptr = (char*)pixelData + dataOffset;
        for (int y = renderWindow.y1; y < renderWindow.y2; ++y, yptr += rowBytes) {
            if ( (y < renderWindowUnPadded.y1) || (y >= renderWindowUnPadded.y2) ) {
                memset ( yptr, 0, pixelBytes * (renderWindow.x2 - renderWindow.x1) );
                continue;
            }

            if (renderWindow.x1 < renderWindowUnPadded.x1) {
                memset (yptr, 0, pixelBytes * (renderWindowUnPadded.x1 - renderWindow.x1));
            }
            if (renderWindow.x2 > renderWindowUnPadded.x2) {
                memset (yptr + (renderWindowUnPadded.x2 - renderWindow.x1) * pixelBytes, 0, pixelBytes * (renderWindow.x2 - renderWindowUnPadded.x2));
            }
        }
    }

    std::size_t incr; // number of channels processed
    for (std::size_t i = 0; i < channels.size(); i += incr) {
        incr = 1;
        // if the channel was already read, just duplicate it (calling multiple times read_scanlines() on the same channel seems buggy in OIIO 1.7.12)
        bool duplicate = false;
        for (std::size_t j = 0; !duplicate && j < i; ++j) {
            if (channels[i] == channels[j]) {
                char* yptr = (char*)( (float*)( (char*)pixelData + dataOffset ) );
                for (int y = renderWindow.y1; y < renderWindow.y2; ++y, yptr += rowBytes) {
                    float* xptr = (float*)yptr;
                    for (int x = renderWindow.x1; x < renderWindow.x2; ++x, xptr += numChannels) {
                        xptr[i] = xptr[j];
                    }
                }
                duplicate = true;
            }
        }
        if (duplicate) {
            // this channels was a duplicate
            continue;
        }

        if (channels[i] < kXChannelFirst) {
            // fill channel with constant value
            char* lineStart = (char*)pixelData + bottomScanLineDataStartOffset;
            for (int y = renderWindow.y1; y < renderWindow.y2; ++y, lineStart += rowBytes) {
                float *cur = (float*)lineStart;
                for (int x = renderWindow.x1; x < renderWindow.x2; ++x, cur += numChannels) {
                    cur[i] = float(channels[i]);
                }
            }
        } else {
            // read as many contiguous channels as we can
            while ( (i + incr) < channels.size() &&
                    channels[i + incr] == channels[i + incr - 1] + 1 ) {
                ++incr;
            }

            const int outputChannelBegin = i;
            const int chbegin = channels[i] - kXChannelFirst; // start channel for reading
            const int chend = chbegin + incr; // last channel + 1

            // Start on the last line to invert Y with a negative stride
            // Pass to OIIO the pointer to the first pixel of the last scan-line of the render window.
            float* topScanLineDataStartPtr =  (float*)( (char*)pixelData + topScanLineDataStartOffset ) + outputChannelBegin;
            bool gotPixels = false;
            if (_cache && useCache) {
                gotPixels = _cache->get_pixels(ustring(filename),
                                               subImageIndex, //subimage
                                               0, //miplevel
                                               xbegin, //x begin
                                               xend, //x end
                                               ybegin, //y begin
                                               yend, //y end
                                               zbegin, //z begin
                                               zend, //z end
                                               chbegin, //chan begin
                                               chend, // chan end
                                               TypeDesc::FLOAT, // data type
                                               topScanLineDataStartPtr,// output buffer
                                               xStride, //x stride
                                               yStride, //y stride < make it invert Y
                                               AutoStride //z stride
#                                            if OIIO_VERSION >= 10605
                                               ,
                                               chbegin, // only cache these channels
                                               chend
#                                            endif
                                               );
                if (!gotPixels) {
                    setPersistentMessage( Message::eMessageError, "", _cache->geterror() );
                    throwSuiteStatusException(kOfxStatFailed);

                    return;
                }
            }
            if (!gotPixels) { // !useCache
                assert( kSupportsTiles || (!kSupportsTiles && (renderWindow.x2 - renderWindow.x1) == spec.width && (renderWindow.y2 - renderWindow.y1) == spec.height) );

                // We clamp to the valid scanlines portion.
                int ybeginClamped = std::min(std::max(spec.y, ybegin), spec.y + spec.height);
                int yendClamped = std::min(std::max(spec.y, yend), spec.y + spec.height);
                int xbeginClamped = std::min(std::max(spec.x, xbegin), spec.x + spec.width);
                int xendClamped = std::min(std::max(spec.x, xend), spec.x + spec.width);

                // Do not call valid_tile_range because a tiled file can only be read with read_tiles with OpenImageIO.
                // Otherwise it will give the following error: called OpenEXRInput::read_native_scanlines without an open file
                if (spec.tile_width == 0) {
                    // Read by scanlines

                    if ( !img->read_scanlines(ybeginClamped, //y begin
                                              yendClamped, //y end
                                              zbegin, // z
                                              chbegin, // chan begin
                                              chend, // chan end
                                              TypeDesc::FLOAT, // data type
                                              topScanLineDataStartPtr,
                                              xStride, //x stride
                                              yStride) ) { //y stride < make it invert Y;
                        setPersistentMessage( Message::eMessageError, "", img->geterror() );
                        throwSuiteStatusException(kOfxStatFailed);

                        return;
                    }
                } else {
                    // If the region to read is not a multiple of tile size we must provide a buffer
                    // with the appropriate size.
                    float* tiledBuffer = topScanLineDataStartPtr;
                    float* tiledBufferToFree = 0;
                    int tiledXBegin = xbeginClamped;
                    int tiledYBegin = ybeginClamped;
                    int tiledXEnd = xendClamped;
                    int tiledYEnd = yendClamped;
                    bool validRange = spec.valid_tile_range(xbegin, xend, ybegin, yend, zbegin, zend);

                    // This is the number of extra pixels we decoded on the left
                    int xBeginPadToTileSize = 0;
                    // This is the numner of extra pixels we decoded on the bottom
                    int yBeginPadToTileSize = 0;
                    std::size_t tiledBufferRowSize = rowBytes;
                    std::size_t tiledBufferPixelSize = xStride;
                    if (!validRange) {
                        // If the tile range is invalid, expand to the closest enclosing valid tile range.

                        // tiledXBegin must be at a valid multiple of tile_width from spec.x
                        tiledXBegin = spec.x +  (int)std::floor((double)(xbeginClamped - spec.x) / spec.tile_width ) * spec.tile_width;

                        // tiledYBegin must be at a valid multiple of tile_height from spec.y
                        tiledYBegin = spec.y + (int)std::floor((double)(ybeginClamped - spec.y) / spec.tile_height ) * spec.tile_height;

                        // tiledXEnd must be at a valid multiple of tile_width from spec.x
                        tiledXEnd = spec.x + (int)std::ceil((double)(xendClamped - spec.x)  / spec.tile_width ) * spec.tile_width;

                        // tiledYEnd must be at a valid multiple of tile_height from spec.y
                        tiledYEnd = spec.y + (int)std::ceil((double)(yendClamped - spec.y) / spec.tile_height ) * spec.tile_height;

                        tiledXBegin = std::max(spec.x, tiledXBegin);
                        tiledYBegin = std::max(spec.y, tiledYBegin);
                        tiledXEnd = std::min(spec.x + spec.width, tiledXEnd);
                        tiledYEnd = std::min(spec.y + spec.height, tiledYEnd);

                        // Check that we made up a correct tile range
                        assert( spec.valid_tile_range(tiledXBegin, tiledXEnd, tiledYBegin, tiledYEnd, zbegin, zend) );

                        xBeginPadToTileSize = xbeginClamped - tiledXBegin;
                        yBeginPadToTileSize = ybeginClamped - tiledYBegin;

                        tiledBufferPixelSize = getComponentBytes(eBitDepthFloat) * (chend - chbegin);
                        tiledBufferRowSize = (tiledXEnd - tiledXBegin) * tiledBufferPixelSize;
                        std::size_t nBytes = tiledBufferRowSize * (tiledYEnd - tiledYBegin);
                        tiledBufferToFree = (float*)malloc(nBytes);
                        if (!tiledBufferToFree) {
                            throwSuiteStatusException(kOfxStatErrMemory);

                            return;
                        }

                        // Make tile buffer point to the first pixel of the last scan-line of our temporary tile-adjusted buffer.
                        tiledBuffer = (float*)( (char*)tiledBufferToFree + (tiledYEnd - tiledYBegin - 1) * tiledBufferRowSize );
                    }

                    // Pass the valid tile range and buffer to OIIO and decode with a negative Y stride from
                    // top to bottom
                    if ( !img->read_tiles(tiledXBegin, //x begin
                                          tiledXEnd,//x end
                                          tiledYBegin,//y begin
                                          tiledYEnd,//y end
                                          zbegin, // z begin
                                          zend, // z end
                                          chbegin, // chan begin
                                          chend, // chan end
                                          TypeDesc::FLOAT, // data type
                                          tiledBuffer,
                                          tiledBufferPixelSize, //x stride
                                          -tiledBufferRowSize, //y stride < make it invert Y
                                          AutoStride) ) { //z stride
                        setPersistentMessage( Message::eMessageError, "", img->geterror() );
                        throwSuiteStatusException(kOfxStatFailed);

                        return;
                    }

                    if (!validRange) {
                        // If we allocated a temporary tile-adjusted buffer, we must copy it back into the pixelData buffer.

                        // This points to the start of the first pixel of the last scan-line of the render window
                        char* dst_pix = (char*)topScanLineDataStartPtr;

                        // Copy each scan-line from our temporary buffer to the final buffer. Since each buffer is pointing to the last
                        // scan-line at the begining, we pass negative pixel offsets in the iteration loop.

                        // Position the tiled buffer to the start of the content that should have been read in the original range.
                        // To retrieve the position of the original range, we substract the number of extra lines that were decoded
                        // from the tiledBuffer: tiledBuffer points to tiledYend - tiledYBegin - 1, so we make it point to tiledYend - tiledYbegin - 1 - yEndPadToTileSize

                        assert( (tiledYBegin + yBeginPadToTileSize) == ybeginClamped );
                        assert( (tiledXBegin + xBeginPadToTileSize) == xbeginClamped );
                        const char* src_pix = (const char*)( (char*)tiledBuffer - yBeginPadToTileSize * tiledBufferRowSize + xBeginPadToTileSize * tiledBufferPixelSize );

                        for (int y = ybeginClamped; y < yendClamped;
                             ++y,
                             src_pix -= tiledBufferRowSize,
                             dst_pix -= rowBytes) {
<<<<<<< HEAD


                            const float* srcPtr = (const float*)src_pix;
                            float* dstPtr = (float*)dst_pix;
                            for (int x = xbeginClamped; x < xendClamped;
                                 ++x,
                                 srcPtr += (chend - chbegin),
                                 dstPtr += numChannels) {
                                for (int c = 0; c < (chend - chbegin); ++c) {
                                    assert(srcPtr[c] == srcPtr[c]); // Check for NaNs
                                    dstPtr[c] = srcPtr[c];
=======
                            assert((char*)tiledBuffer <= src_pix && (src_pix + outputBufferSizeToCopy) < ((char*)tiledBuffer + (tiledBufferRowSize * (tiledYEnd - tiledYBegin))));
                            memcpy(dst_pix, src_pix, outputBufferSizeToCopy);
                            {
                                const char* tmp = src_pix;
                                const char* endTmp = tmp + outputBufferSizeToCopy;
                                while (tmp < endTmp) {
                                    assert(*tmp == *tmp);
                                    ++tmp;
>>>>>>> f0a5d94f
                                }
                            }
                        }
                        free(tiledBufferToFree);
                    }
                }
            } // !useCache
        } // if (channels[i] < kXChannelFirst) {
    } // for (std::size_t i = 0; i < channels.size(); i+=incr) {

    if (!useCache) {
        img->close();
    }
} // ReadOIIOPlugin::decodePlane

bool
ReadOIIOPlugin::getFrameBounds(const string& filename,
                               OfxTime /*time*/,
                               OfxRectI *bounds,
                               OfxRectI *format,
                               double *par,
                               string */*error*/,
                               int* tile_width,
                               int* tile_height)
{
    assert(bounds && par);
    vector<ImageSpec> specs;
    getSpecs(filename, &specs);

    bool offsetNegativeDisplayWindow;
    _offsetNegativeDispWindow->getValue(offsetNegativeDisplayWindow);

    EdgePixelsEnum edgePixelsMode;
    {
        int edgeMode_i;
        _edgePixels->getValue(edgeMode_i);
        edgePixelsMode = (EdgePixelsEnum)edgeMode_i;
    }

    // Union bounds across all specs to get the RoD
    // Intersect formats across all specs to get the format
    OfxRectI mergeBounds = {0, 0, 0, 0}; // start with empty bounds - rectBoundingBox grows them
    OfxRectI formatIntersection = {0, 0, 0, 0};
    for (std::size_t i = 0; i < specs.size(); ++i) {
        const ImageSpec& spec = specs[i];
        OfxRectI specFormat;
        // OpenFX requires format to start at 0,0 but EXR does not. User has choice to offset both
        // data window + display window over by the negative amount or to consider the negative display window
        // area as overscan and remove it from the format on all sides.
        specFormat.x1 = specFormat.y1 = 0;
        specFormat.x2 = spec.full_x + spec.full_width;

        // EXR origin is top left, but OpenFX expects lower left
        // keep data where it is and set spec.full_height at y = 0
        specFormat.y2 = spec.full_height;

        int dataOffset = 0;
        if (spec.full_x != 0) {
            if ( !offsetNegativeDisplayWindow && (spec.full_x < 0) ) {
                // Leave data where it is and shrink the format by the negative
                // amount on both sides so that it starts at (0,0)
                specFormat.x2 = spec.full_width + spec.full_x - (-spec.full_x);
            } else {
                // Shift both to get dispwindow over to 0,0.
                dataOffset = -spec.full_x;
                specFormat.x2 = spec.full_width;
            }
        }


        // Remember that exr boxes start at top left, and OpenFX at bottom left
        // so we need to flip the bbox relative to the frame.
        OfxRectI specBounds;
        specBounds.x1 = spec.x + dataOffset;
        specBounds.y1 = spec.full_y + spec.full_height - (spec.y + spec.height);
        specBounds.x2 = spec.x + spec.width + dataOffset;
        specBounds.y2 = spec.full_y + spec.full_height - spec.y;

        switch (edgePixelsMode) {
        case eEdgePixelsAuto:
            if ( ( spec.x != spec.full_x) || ( spec.y != spec.full_y) || ( spec.width != spec.full_width) || ( spec.height != spec.full_height) ) {
                specBounds.x1 -= 1;
                specBounds.y1 -= 1;
                specBounds.x2 += 1;
                specBounds.y2 += 1;
            }
            break;
        case eEdgePixelsEdgeDetect:
            if ( ( spec.x != spec.full_x) && ( spec.y != spec.full_y) && ( spec.width != spec.full_width) && ( spec.height != spec.full_height) ) {
                specBounds.x1 -= 1;
                specBounds.y1 -= 1;
                specBounds.x2 += 1;
                specBounds.y2 += 1;
            } else {
                if (spec.x != spec.full_x) {
                    specBounds.x1 -= 1;
                }
                if (spec.width != spec.full_width) {
                    specBounds.x2 += 1;
                }
                if (spec.y != spec.full_y) {
                    specBounds.y2 += 1;
                }
                if (spec.height != spec.full_height) {
                    specBounds.y1 -= 1;
                }
            }
            break;
        case eEdgePixelsRepeat:
            // Don't add any black pixels
            break;
        case eEdgePixelsBlack:
            // Always add black pixels around the edges of the box.
            specBounds.x1 -= 1;
            specBounds.y1 -= 1;
            specBounds.x2 += 1;
            specBounds.y2 += 1;
            break;
        }


        if (i == 0) {
            mergeBounds = specBounds;
            formatIntersection = specFormat;
        } else {
            Coords::rectBoundingBox(specBounds, mergeBounds, &mergeBounds);
            Coords::rectIntersection(specFormat, formatIntersection, &formatIntersection);
        }
    }
    bounds->x1 = mergeBounds.x1;
    bounds->x2 = mergeBounds.x2;
    bounds->y1 = mergeBounds.y1;
    bounds->y2 = mergeBounds.y2;
    format->x1 = formatIntersection.x1;
    format->x2 = formatIntersection.x2;
    format->y1 = formatIntersection.y1;
    format->y2 = formatIntersection.y2;
    if (specs.size() > 0) {
        *tile_width = specs[0].tile_width;
        *tile_height = specs[0].tile_height;
        *par = specs[0].get_float_attribute("PixelAspectRatio", 1);
    } else {
        *tile_width = *tile_height = 0;
        *par = 1.;
    }

    return true;
} // ReadOIIOPlugin::getFrameBounds

string
ReadOIIOPlugin::metadata(const string& filename)
{
    stringstream ss;

    std::auto_ptr<ImageInput> img;

    if (!_cache) {
        // use the right config
        ImageSpec config;
        getConfig(&config);
        
        img.reset( ImageInput::open(filename, &config) );
        if ( !img.get() ) {
            setPersistentMessage(Message::eMessageError, "", string("ReadOIIO: cannot open file ") + filename);
            throwSuiteStatusException(kOfxStatFailed);

            return string();
        }
    }
    vector<ImageSpec> subImages;
    getSpecs(filename, &subImages);
    if ( subImages.empty() ) {
        setPersistentMessage(Message::eMessageError, "", string("No information found in") + filename);
        throwSuiteStatusException(kOfxStatFailed);

        return string();
    }

    ss << "file: " << filename << std::endl;

    for (std::size_t sIt = 0; sIt < subImages.size(); ++sIt) {
        if (subImages.size() > 1) {
            ss << "Part " << sIt << ":" << std::endl;
        }

        ss << "Channels list: " << std::endl;
        for (int i = 0; i < subImages[sIt].nchannels; ++i) {
            if ( i < (int)subImages[sIt].channelnames.size() ) {
                ss << subImages[sIt].channelnames[i];
                if (i == subImages[sIt].alpha_channel) {
                    ss << " - alpha channel";
                }
            } else {
                ss << "unknown";
            }
            if ( i < (int)subImages[sIt].channelformats.size() ) {
                ss << " (" << subImages[sIt].channelformats[i].c_str() << ")";
            }
            if (i < subImages[sIt].nchannels - 1) {
                if (subImages[sIt].nchannels <= 4) {
                    ss << ", ";
                } else {
                    ss << std::endl;
                }
            }
        }
        ss << std::endl;

        if (subImages[sIt].x || subImages[sIt].y || subImages[sIt].z) {
            ss << "    pixel data origin: x=" << subImages[sIt].x << ", y=" << subImages[sIt].y;
            if (subImages[sIt].depth > 1) {
                ss << ", z=" << subImages[sIt].z;
            }
            ss << std::endl;
        }
        if ( subImages[sIt].full_x || subImages[sIt].full_y || subImages[sIt].full_z ||
             ( ( subImages[sIt].full_width != subImages[sIt].width) && ( subImages[sIt].full_width != 0) ) ||
             ( ( subImages[sIt].full_height != subImages[sIt].height) && ( subImages[sIt].full_height != 0) ) ||
             ( ( subImages[sIt].full_depth != subImages[sIt].depth) && ( subImages[sIt].full_depth != 0) ) ) {
            ss << "    full/display size: " << subImages[sIt].full_width << " x " << subImages[sIt].full_height;
            if (subImages[sIt].depth > 1) {
                ss << " x " << subImages[sIt].full_depth;
            }
            ss << std::endl;
            ss << "    full/display origin: " << subImages[sIt].full_x << ", " << subImages[sIt].full_y;
            if (subImages[sIt].depth > 1) {
                ss << ", " << subImages[sIt].full_z;
            }
            ss << std::endl;
        }
        if (subImages[sIt].tile_width) {
            ss << "    tile size: " << subImages[sIt].tile_width << " x " << subImages[sIt].tile_height;
            if (subImages[sIt].depth > 1) {
                ss << " x " << subImages[sIt].tile_depth;
            }
            ss << std::endl;
        }

        for (ImageIOParameterList::const_iterator p = subImages[sIt].extra_attribs.begin(); p != subImages[sIt].extra_attribs.end(); ++p) {
            string s = subImages[sIt].metadata_val (*p, true);
            ss << "    " << p->name() << ": ";
            if (s == "1.#INF") {
                ss << "inf";
            } else {
                ss << s;
            }
            ss << std::endl;
        }

        if ( (subImages.size() > 1) && (sIt < subImages.size() - 1) ) {
            ss << std::endl;
        }
    }
    if (!_cache) {
        assert( img.get() );
        img->close();
    }

    return ss.str();
} // ReadOIIOPlugin::metadata

class ReadOIIOPluginFactory
    : public PluginFactoryHelper<ReadOIIOPluginFactory>
{
public:
    ReadOIIOPluginFactory(const string& id,
                          unsigned int verMaj,
                          unsigned int verMin) : PluginFactoryHelper<ReadOIIOPluginFactory>(id, verMaj, verMin) {}

    virtual void describe(ImageEffectDescriptor &desc) OVERRIDE FINAL;
    virtual void describeInContext(ImageEffectDescriptor &desc, ContextEnum context) OVERRIDE FINAL;
    virtual ImageEffect* createInstance(OfxImageEffectHandle handle, ContextEnum context) OVERRIDE FINAL;
    virtual void load() OVERRIDE FINAL;
    virtual void unload() OVERRIDE FINAL;
    bool isVideoStreamPlugin() const { return false; }

    vector<string> _extensions;
};

void
ReadOIIOPluginFactory::load()
{
    {
        int i = 0;
#if LIBRAW_VERSION >= LIBRAW_MAKE_VERSION(0,18,0)
        unsigned caps = libraw_capabilities();
        bool libraw_gpl2 = caps & LIBRAW_CAPS_DEMOSAICSGPL2;
        bool libraw_gpl3 = caps & LIBRAW_CAPS_DEMOSAICSGPL3;
#else
        bool libraw_gpl2 = true;
        bool libraw_gpl3 = true;
#endif
        // AHD-Mod, AFD, VCD, Mixed, LMMSE are GPL2, AMaZE is GPL3
        libraw_demosaic[i++] = eRawDemosaicNone;
        libraw_demosaic[i++] = eRawDemosaicLinear;
        libraw_demosaic[i++] = eRawDemosaicVNG;
        libraw_demosaic[i++] = eRawDemosaicPPG;
        libraw_demosaic[i++] = eRawDemosaicAHD;
        libraw_demosaic[i++] = eRawDemosaicDCB;
        if (libraw_gpl2) {
            libraw_demosaic[i++] = eRawDemosaicAHDMod;
            libraw_demosaic[i++] = eRawDemosaicAFD;
            libraw_demosaic[i++] = eRawDemosaicVCD;
            libraw_demosaic[i++] = eRawDemosaicMixed;
            libraw_demosaic[i++] = eRawDemosaicLMMSE;
        }
        if (libraw_gpl3) {
            libraw_demosaic[i++] = eRawDemosaicAMaZE;
        }
#if LIBRAW_VERSION >= LIBRAW_MAKE_VERSION(0,16,0) && OIIO_VERSION >= 10712
        libraw_demosaic[i++] = eRawDemosaicDHT;
        libraw_demosaic[i++] = eRawDemosaicAAHD;
#endif
    }

    _extensions.clear();
#if 0
    // hard-coded extensions list
    const char* extensionsl[] = {
        "bmp", "cin", "dds", "dpx", "f3d", "fits", "hdr", "ico",
        "iff", "jpg", "jpe", "jpeg", "jif", "jfif", "jfi", "jp2", "j2k", "exr", "png",
        "pbm", "pgm", "ppm",
#     if OIIO_VERSION >= 10605
        "pfm", // PFM was flipped before 1.6.5
#     endif
        "psd", "pdd", "psb", "ptex", "rla", "sgi", "rgb", "rgba", "bw", "int", "inta", "pic", "tga", "tpic", "tif", "tiff", "tx", "env", "sm", "vsm", "zfile", NULL
    };
    for (const char** ext = extensionsl; *ext != NULL; ++ext) {
        _extensions.push_back(*ext);
    }
#else
    // get extensions from OIIO (but there is no distinctions between readers and writers)
    string extensions_list;
    getattribute("extension_list", extensions_list);
    stringstream formatss(extensions_list);
    string format;
    std::list<string> extensionsl;
    while ( std::getline(formatss, format, ';') ) {
        stringstream extensionss(format);
        string extension;
        std::getline(extensionss, extension, ':'); // extract the format
        while ( std::getline(extensionss, extension, ',') ) {
            extensionsl.push_back(extension);
        }
    }
    const char* extensions_blacklist[] = {
#     if OIIO_VERSION < 10605
        "pfm", // PFM was flipped before 1.6.5
#     endif
        "avi", "mov", "qt", "mp4", "m4a", "3gp", "3g2", "mj2", "m4v", "mpg", // FFmpeg extensions - better supported by ReadFFmpeg
        NULL
    };
    for (const char*const* e = extensions_blacklist; *e != NULL; ++e) {
        extensionsl.remove(*e);
    }
    _extensions.assign( extensionsl.begin(), extensionsl.end() );
#endif
}

void
ReadOIIOPluginFactory::unload()
{
    _extensions.clear();

#  ifdef OFX_READ_OIIO_SHARED_CACHE
    // get the shared image cache (may be shared with other plugins using OIIO)
    ImageCache* sharedcache = ImageCache::create(true);
    // purge it
    // teardown is dangerous if there are other users
    ImageCache::destroy(sharedcache);
#  endif

#ifdef _WIN32
    //Kill all threads otherwise when the static global thread pool joins it threads there is a deadlock on Mingw
    IlmThread::ThreadPool::globalThreadPool().setNumThreads(0);
#endif
}

static string
oiio_versions()
{
    std::ostringstream oss;
    int ver = openimageio_version();
    oss << "OIIO versions:" << std::endl;
    oss << "compiled with " << OIIO_VERSION_STRING << std::endl;
    oss << "running with " << ver / 10000 << '.' << (ver % 10000) / 100 << '.' << (ver % 100) << std::endl;
# if OIIO_VERSION >= 10705
    string libs = OIIO::get_string_attribute("library_list");
    if (libs.size()) {
        oss << std::endl << "Dependent libraries:" << std::endl;
        std::istringstream f(libs);
        string s;
        while (getline(f, s, ';')) {
            size_t pos = s.find(':');
            oss << s.substr(pos+1) << std::endl;
        }
    }
# endif

    return oss.str();
}

/** @brief The basic describe function, passed a plugin descriptor */
void
ReadOIIOPluginFactory::describe(ImageEffectDescriptor &desc)
{
    GenericReaderDescribe(desc, _extensions, kPluginEvaluation, kSupportsTiles, kIsMultiPlanar);

    string extensions_list;
    getattribute("extension_list", extensions_list);

    string extensions_pretty;
    {
        stringstream formatss(extensions_list);
        string format;
        vector<string> extensions;
        while ( std::getline(formatss, format, ';') ) {
            stringstream extensionss(format);
            string extension;
            std::getline(extensionss, extension, ':'); // extract the format
            extensions_pretty += extension;
            extensions_pretty += ": ";
            bool first = true;
            while ( std::getline(extensionss, extension, ',') ) {
                if (!first) {
                    extensions_pretty += ", ";
                }
                first = false;
                extensions_pretty += extension;
            }
            extensions_pretty += "; ";
        }
    }

    // basic labels
    desc.setLabel(kPluginName);
    desc.setPluginDescription( kPluginDescription
                               "\n\n"
                               "OpenImageIO supports reading/writing the following file formats:\n"
                               "BMP (*.bmp)\n"
                               "Cineon (*.cin)\n"
                               "Direct Draw Surface (*.dds)\n"
                               "DPX (*.dpx)\n"
                               "Field3D (*.f3d)\n"
                               "FITS (*.fits)\n"
                               "GIF (*.gif)\n"
                               "HDR/RGBE (*.hdr)\n"
                               "ICO (*.ico)\n"
                               "IFF (*.iff)\n"
                               "JPEG (*.jpg *.jpe *.jpeg *.jif *.jfif *.jfi)\n"
                               "JPEG-2000 (*.jp2 *.j2k)\n"
                               "OpenEXR (*.exr)\n"
                               "PNG / Portable Network Graphics (*.png)\n"
#                           if OIIO_VERSION >= 10400
                               "PNM / Netpbm (*.pbm *.pgm *.ppm *.pfm)\n"
#                           else
                               "PNM / Netpbm (*.pbm *.pgm *.ppm)\n"
#                           endif
                               "PSD (*.psd *.pdd *.psb)\n"
                               "Ptex (*.ptex)\n"
                               "RAW digital camera files (*.crw *.cr2 *.nef *.raf *.dng and others)\n"
                               "RLA (*.rla)\n"
                               "SGI (*.sgi *.rgb *.rgba *.bw *.int *.inta)\n"
                               "Softimage PIC (*.pic)\n"
                               "Targa (*.tga *.tpic)\n"
                               "TIFF (*.tif *.tiff *.tx *.env *.sm *.vsm)\n"
                               "Webp (*.webp)\n"
                               "Zfile (*.zfile)\n\n"
                               "All supported formats and extensions: " + extensions_pretty + "\n\n"
                               + oiio_versions() );
} // ReadOIIOPluginFactory::describe

/** @brief The describe in context function, passed a plugin descriptor and a context */
void
ReadOIIOPluginFactory::describeInContext(ImageEffectDescriptor &desc,
                                         ContextEnum context)
{
    gHostSupportsDynamicChoices = (getImageEffectHostDescription()->supportsDynamicChoices);
    gHostSupportsMultiPlane = ( fetchSuite(kFnOfxImageEffectPlaneSuite, 2, true) ) != 0;

    // make some pages and to things in
    PageParamDescriptor *page = GenericReaderDescribeInContextBegin(desc, context, isVideoStreamPlugin(), kSupportsRGBA, kSupportsRGB, kSupportsXY, kSupportsAlpha, kSupportsTiles, false);

    {
        PushButtonParamDescriptor* param = desc.definePushButtonParam(kParamShowMetadata);
        param->setLabel(kParamShowMetadataLabel);
        param->setHint(kParamShowMetadataHint);
        if (page) {
            page->addChild(*param);
        }
    }

    {
        GroupParamDescriptor* group = desc.defineGroupParam(kGroupAdvanced);
        group->setLabelAndHint(kGroupAdvancedLabel);
        group->setOpen(false);
        if (page) {
            page->addChild(*group);
        }

        GroupParamDescriptor* topgroup = group;
        {
            GroupParamDescriptor* group = desc.defineGroupParam(kGroupRaw);
            group->setLabelAndHint(kGroupRawLabel);
            group->setOpen(false);
            if (topgroup) {
                group->setParent(*topgroup);
            }
            if (page) {
                page->addChild(*group);
            }

            {
                BooleanParamDescriptor* param = desc.defineBooleanParam(kParamRawAutoBright);
                param->setLabelAndHint(kParamRawAutoBrightLabel);
                param->setDefault(false);
                param->setAnimates(false);
                if (group) {
                    param->setParent(*group);
                }
                if (page) {
                    page->addChild(*param);
                }
            }
            {
                BooleanParamDescriptor* param = desc.defineBooleanParam(kParamRawUseCameraWB);
                param->setLabelAndHint(kParamRawUseCameraWBLabel);
                param->setDefault(true);
                param->setAnimates(false);
                if (group) {
                    param->setParent(*group);
                }
                if (page) {
                    page->addChild(*param);
                }
            }
            {
                DoubleParamDescriptor* param = desc.defineDoubleParam(kParamRawAdjustMaximumThr);
                param->setLabelAndHint(kParamRawAdjustMaximumThrLabel);
                param->setRange(0., 1.);
                param->setDisplayRange(0., 1.);
                param->setDefault(0.75);
                param->setAnimates(false);
                if (group) {
                    param->setParent(*group);
                }
                if (page) {
                    page->addChild(*param);
                }
            }
            {
                ChoiceParamDescriptor* param = desc.defineChoiceParam(kParamRawOutputColor);
                param->setLabelAndHint(kParamRawOutputColorLabel);
                assert(param->getNOptions() == eRawOutputColorRaw);
                param->appendOption(kParamRawOutputColorRaw);
                assert(param->getNOptions() == eRawOutputColorSRGB);
                param->appendOption(kParamRawOutputColorSRGB);
                assert(param->getNOptions() == eRawOutputColorAdobe);
                param->appendOption(kParamRawOutputColorAdobe);
                assert(param->getNOptions() == eRawOutputColorWide);
                param->appendOption(kParamRawOutputColorWide);
                assert(param->getNOptions() == eRawOutputColorProPhoto);
                param->appendOption(kParamRawOutputColorProPhoto);
                assert(param->getNOptions() == eRawOutputColorXYZ);
                param->appendOption(kParamRawOutputColorXYZ);
#             if LIBRAW_VERSION >= LIBRAW_MAKE_VERSION(0,18,0)
                assert(param->getNOptions() == eRawOutputColorACES);
                param->appendOption(kParamRawOutputColorACES);
#             endif
                param->setDefault(eRawOutputColorSRGB);
                param->setAnimates(false);
                if (group) {
                    param->setParent(*group);
                }
                if (page) {
                    page->addChild(*param);
                }
            }
            {
                ChoiceParamDescriptor* param = desc.defineChoiceParam(kParamRawUseCameraMatrix);
                param->setLabelAndHint(kParamRawUseCameraMatrixLabel);
                assert(param->getNOptions() == eRawUseCameraMatrixNone);
                param->appendOption(kParamRawUseCameraMatrixNone);
                assert(param->getNOptions() == eRawUseCameraMatrixDefault);
                param->appendOption(kParamRawUseCameraMatrixDefault);
                assert(param->getNOptions() == eRawUseCameraMatrixForce);
                param->appendOption(kParamRawUseCameraMatrixForce);
                param->setDefault(eRawUseCameraMatrixDefault);
                param->setAnimates(false);
                if (group) {
                    param->setParent(*group);
                }
                if (page) {
                    page->addChild(*param);
                }
            }
            {
                DoubleParamDescriptor* param = desc.defineDoubleParam(kParamRawExposure);
                param->setLabelAndHint(kParamRawExposureLabel);
                param->setRange(0.25, 8.);
                param->setDisplayRange(0.25, 8.);
                param->setDefault(1.);
                param->setAnimates(false);
                if (group) {
                    param->setParent(*group);
                }
                if (page) {
                    page->addChild(*param);
                }
            }
            {
                ChoiceParamDescriptor* param = desc.defineChoiceParam(kParamRawDemosaic);
                param->setLabelAndHint(kParamRawDemosaicLabel);
#             if LIBRAW_VERSION >= LIBRAW_MAKE_VERSION(0,18,0)
                unsigned caps = libraw_capabilities();
                bool libraw_gpl2 = caps & LIBRAW_CAPS_DEMOSAICSGPL2;
                bool libraw_gpl3 = caps & LIBRAW_CAPS_DEMOSAICSGPL3;
#             else
                bool libraw_gpl2 = true;
                bool libraw_gpl3 = true;
#             endif
                // AHD-Mod, AFD, VCD, Mixed, LMMSE are GPL2, AMaZE is GPL3
                assert(libraw_demosaic[param->getNOptions()] == eRawDemosaicNone);
                param->appendOption(kParamRawDemosaicNone);
                assert(libraw_demosaic[param->getNOptions()] == eRawDemosaicLinear);
                param->appendOption(kParamRawDemosaicLinear);
                assert(libraw_demosaic[param->getNOptions()] == eRawDemosaicVNG);
                param->appendOption(kParamRawDemosaicVNG);
                assert(libraw_demosaic[param->getNOptions()] == eRawDemosaicPPG);
                param->appendOption(kParamRawDemosaicPPG);
                assert(libraw_demosaic[param->getNOptions()] == eRawDemosaicAHD);
                param->appendOption(kParamRawDemosaicAHD);
                assert(libraw_demosaic[param->getNOptions()] == eRawDemosaicDCB);
                param->appendOption(kParamRawDemosaicDCB);
                if (libraw_gpl2) {
                    assert(libraw_demosaic[param->getNOptions()] == eRawDemosaicAHDMod);
                    param->appendOption(kParamRawDemosaicAHDMod);
                    assert(libraw_demosaic[param->getNOptions()] == eRawDemosaicAFD);
                    param->appendOption(kParamRawDemosaicAFD);
                    assert(libraw_demosaic[param->getNOptions()] == eRawDemosaicVCD);
                    param->appendOption(kParamRawDemosaicVCD);
                    assert(libraw_demosaic[param->getNOptions()] == eRawDemosaicMixed);
                    param->appendOption(kParamRawDemosaicMixed);
                    assert(libraw_demosaic[param->getNOptions()] == eRawDemosaicLMMSE);
                    param->appendOption(kParamRawDemosaicLMMSE);
                }
                if (libraw_gpl3) {
                    assert(libraw_demosaic[param->getNOptions()] == eRawDemosaicAMaZE);
                    param->appendOption(kParamRawDemosaicAMaZE);
                }
#             if LIBRAW_VERSION >= LIBRAW_MAKE_VERSION(0,16,0) && OIIO_VERSION >= 10712
                assert(libraw_demosaic[param->getNOptions()] == eRawDemosaicDHT);
                param->appendOption(kParamRawDemosaicDHT);
                assert(libraw_demosaic[param->getNOptions()] == eRawDemosaicAAHD);
                param->appendOption(kParamRawDemosaicAAHD);
#             endif
                param->setDefault(eRawDemosaicAHD);
                param->setAnimates(false);
                if (group) {
                    param->setParent(*group);
                }
                if (page) {
                    page->addChild(*param);
                }
            }
        }
    }

    if (gHostSupportsMultiPlane && gHostSupportsDynamicChoices) {
        {
            ChoiceParamDescriptor* param = desc.defineChoiceParam(kParamChannelOutputLayer);
            param->setLabel(kParamChannelOutputLayerLabel);
            param->setHint(kParamChannelOutputLayerHint);
            param->setEvaluateOnChange(false);
            param->setIsPersistent(false);
            param->setAnimates(false);
            if (page) {
                page->addChild(*param);
            }
        }
        {
            StringParamDescriptor* param = desc.defineStringParam(kParamChannelOutputLayerChoice);
            param->setLabel(kParamChannelOutputLayerChoice);
            param->setIsSecretAndDisabled(true);
            desc.addClipPreferencesSlaveParam(*param);
            if (page) {
                page->addChild(*param);
            }
        }
        {
            StringParamDescriptor* param = desc.defineStringParam(kParamAvailableViews);
            param->setLabel(kParamAvailableViewsLabel);
            param->setHint(kParamAvailableViewsHint);
            param->setAnimates(false);
            param->setIsSecretAndDisabled(true);
            param->setEvaluateOnChange(false);
            param->setIsPersistent(false);
            if (page) {
                page->addChild(*param);
            }
        }
    }

    {
        ChoiceParamDescriptor* param = desc.defineChoiceParam(kParamEdgePixels);
        param->setLabel(kParamEdgePixelsLabel);
        param->setHint(kParamEdgePixelsHint);
        param->setAnimates(false);
        assert(param->getNOptions() == eEdgePixelsAuto);
        param->appendOption(kParamEdgePixelsAuto, kParamEdgePixelsAutoHint);
        assert(param->getNOptions() == eEdgePixelsEdgeDetect);
        param->appendOption(kParamEdgePixelsEdgeDetect, kParamEdgePixelsEdgeDetectHint);
        assert(param->getNOptions() == eEdgePixelsRepeat);
        param->appendOption(kParamEdgePixelsRepeat, kParamEdgePixelsRepeatHint);
        assert(param->getNOptions() == eEdgePixelsBlack);
        param->appendOption(kParamEdgePixelsBlack, kParamEdgePixelsBlackHint);
        param->setDefault( (int)eEdgePixelsAuto );
        param->setLayoutHint(eLayoutHintNoNewLine);
        if (page) {
            page->addChild(*param);
        }
    }

    {
        BooleanParamDescriptor* param = desc.defineBooleanParam(kParamOffsetNegativeDisplayWindow);
        param->setLabel(kParamOffsetNegativeDisplayWindowLabel);
        param->setHint(kParamOffsetNegativeDisplayWindowHint);
        param->setDefault(true);
        param->setAnimates(false);
        param->setLayoutHint(eLayoutHintDivider);
        if (page) {
            page->addChild(*param);
        }
    }

    GenericReaderDescribeInContextEnd(desc, context, page, "scene_linear", "scene_linear");
} // ReadOIIOPluginFactory::describeInContext

/** @brief The create instance function, the plugin must return an object derived from the \ref ImageEffect class */
ImageEffect*
ReadOIIOPluginFactory::createInstance(OfxImageEffectHandle handle,
                                      ContextEnum /*context*/)
{
    const ImageEffectHostDescription* h = getImageEffectHostDescription();
    // use OIIO Cache exclusively on Natron < 2.2 (renderscale support has been disabled since Natron 2.2.6)
    bool useOIIOCache = h->isNatron && (h->versionMajor < 2 || (h->versionMajor == 2 && h->versionMinor < 2));
    ReadOIIOPlugin* ret =  new ReadOIIOPlugin(handle, _extensions, useOIIOCache);

    ret->restoreStateFromParams();

    return ret;
}

static ReadOIIOPluginFactory p(kPluginIdentifier, kPluginVersionMajor, kPluginVersionMinor);
mRegisterPluginFactoryInstance(p)

OFXS_NAMESPACE_ANONYMOUS_EXIT<|MERGE_RESOLUTION|>--- conflicted
+++ resolved
@@ -2456,8 +2456,6 @@
                              ++y,
                              src_pix -= tiledBufferRowSize,
                              dst_pix -= rowBytes) {
-<<<<<<< HEAD
-
 
                             const float* srcPtr = (const float*)src_pix;
                             float* dstPtr = (float*)dst_pix;
@@ -2468,16 +2466,6 @@
                                 for (int c = 0; c < (chend - chbegin); ++c) {
                                     assert(srcPtr[c] == srcPtr[c]); // Check for NaNs
                                     dstPtr[c] = srcPtr[c];
-=======
-                            assert((char*)tiledBuffer <= src_pix && (src_pix + outputBufferSizeToCopy) < ((char*)tiledBuffer + (tiledBufferRowSize * (tiledYEnd - tiledYBegin))));
-                            memcpy(dst_pix, src_pix, outputBufferSizeToCopy);
-                            {
-                                const char* tmp = src_pix;
-                                const char* endTmp = tmp + outputBufferSizeToCopy;
-                                while (tmp < endTmp) {
-                                    assert(*tmp == *tmp);
-                                    ++tmp;
->>>>>>> f0a5d94f
                                 }
                             }
                         }
