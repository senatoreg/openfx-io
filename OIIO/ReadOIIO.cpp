/*
 OFX oiioReader plugin.
 Reads an image using the OpenImageIO library.
 
 Copyright (C) 2013 INRIA
 Author Alexandre Gauthier-Foichat alexandre.gauthier-foichat@inria.fr
 
 Redistribution and use in source and binary forms, with or without modification,
 are permitted provided that the following conditions are met:
 
 Redistributions of source code must retain the above copyright notice, this
 list of conditions and the following disclaimer.
 
 Redistributions in binary form must reproduce the above copyright notice, this
 list of conditions and the following disclaimer in the documentation and/or
 other materials provided with the distribution.
 
 Neither the name of the {organization} nor the names of its
 contributors may be used to endorse or promote products derived from
 this software without specific prior written permission.
 
 THIS SOFTWARE IS PROVIDED BY THE COPYRIGHT HOLDERS AND CONTRIBUTORS "AS IS" AND
 ANY EXPRESS OR IMPLIED WARRANTIES, INCLUDING, BUT NOT LIMITED TO, THE IMPLIED
 WARRANTIES OF MERCHANTABILITY AND FITNESS FOR A PARTICULAR PURPOSE ARE
 DISCLAIMED. IN NO EVENT SHALL THE COPYRIGHT HOLDER OR CONTRIBUTORS BE LIABLE FOR
 ANY DIRECT, INDIRECT, INCIDENTAL, SPECIAL, EXEMPLARY, OR CONSEQUENTIAL DAMAGES
 (INCLUDING, BUT NOT LIMITED TO, PROCUREMENT OF SUBSTITUTE GOODS OR SERVICES;
 LOSS OF USE, DATA, OR PROFITS; OR BUSINESS INTERRUPTION) HOWEVER CAUSED AND ON
 ANY THEORY OF LIABILITY, WHETHER IN CONTRACT, STRICT LIABILITY, OR TORT
 (INCLUDING NEGLIGENCE OR OTHERWISE) ARISING IN ANY WAY OUT OF THE USE OF THIS
 SOFTWARE, EVEN IF ADVISED OF THE POSSIBILITY OF SUCH DAMAGE.
 
 INRIA
 Domaine de Voluceau
 Rocquencourt - B.P. 105
 78153 Le Chesnay Cedex - France
 
 */


#include "ReadOIIO.h"
#include "GenericOCIO.h"

#include <iostream>
#include <sstream>

#include <OpenImageIO/imageio.h>
#include <OpenImageIO/imagecache.h>

#include "IOUtility.h"

OIIO_NAMESPACE_USING

#define kMetadataButton "show metadata"

static const bool kSupportsTiles = true;

class ReadOIIOPlugin : public GenericReaderPlugin {

public:

    ReadOIIOPlugin(OfxImageEffectHandle handle);

    virtual ~ReadOIIOPlugin();

    virtual void changedParam(const OFX::InstanceChangedArgs &args, const std::string &paramName);

    virtual void clearAnyCache();
private:

    virtual void onInputFileChanged(const std::string& filename);

    virtual bool isVideoStream(const std::string& /*filename*/) { return false; }

    virtual void decode(const std::string& filename, OfxTime time, const OfxRectI& renderWindow, float *pixelData, const OfxRectI& bounds, OFX::PixelComponentEnum pixelComponents, int rowBytes);

    virtual void getFrameRegionOfDefinition(const std::string& /*filename*/,OfxTime time,OfxRectD& rod);

    std::string metadata(const std::string& filename);

#ifdef OFX_READ_OIIO_USES_CACHE
    //// OIIO image cache
    ImageCache* _cache;
#endif
};

ReadOIIOPlugin::ReadOIIOPlugin(OfxImageEffectHandle handle)
: GenericReaderPlugin(handle)
#ifdef OFX_READ_OIIO_USES_CACHE
, _cache(ImageCache::create(true)) // shared cache
#endif
//, _cache(ImageCache::create(false)) // non-shared cache
{
}

ReadOIIOPlugin::~ReadOIIOPlugin()
{
#ifdef OFX_READ_OIIO_USES_CACHE
    ImageCache::destroy(_cache); // don't teardown if it's a shared cache
#endif
}

void ReadOIIOPlugin::clearAnyCache() {
#ifdef OFX_READ_OIIO_USES_CACHE
    ///flush the OIIO cache
    _cache->invalidate_all();
#endif
}

void ReadOIIOPlugin::changedParam(const OFX::InstanceChangedArgs &args, const std::string &paramName) {
    if (paramName == kMetadataButton) {
        std::string filename;
        getCurrentFileName(filename);
        sendMessage(OFX::Message::eMessageMessage, "", metadata(filename));
    } else {
        GenericReaderPlugin::changedParam(args,paramName);
    }
}

void ReadOIIOPlugin::onInputFileChanged(const std::string &filename) {
    ///uncomment to use OCIO meta-data as a hint to set the correct color-space for the file.
    
#ifdef OFX_IO_USING_OCIO
    ImageSpec spec;

#ifdef OFX_READ_OIIO_USES_CACHE
    //use the thread-safe version of get_imagespec (i.e: make a copy of the imagespec)
    if(!_cache->get_imagespec(ustring(filename), spec)){
        setPersistentMessage(OFX::Message::eMessageError, "", _cache->geterror());
        OFX::throwSuiteStatusException(kOfxStatFailed);
    }
#else
    ImageInput* img = ImageInput::create(filename);
    if (!img->open(filename,spec)) {
        setPersistentMessage(OFX::Message::eMessageError, "", img->geterror());
        OFX::throwSuiteStatusException(kOfxStatFailed);
    }
#endif
    

    ///find-out the image color-space
    ParamValue* colorSpaceValue = spec.find_attribute("oiio:ColorSpace",TypeDesc::STRING);

    //we found a color-space hint, use it to do the color-space conversion
    const char* colorSpaceStr;
    if (colorSpaceValue) {
        colorSpaceStr = *(const char**)colorSpaceValue->data();
        if (!strcmp(colorSpaceStr, "GammaCorrected")) {
            float gamma = spec.get_float_attribute("oiio:Gamma");
            if (gamma == 1.8) {
                if (_ocio->hasColorspace("Gamma1.8")) {
                    // nuke-default
                    _ocio->setInputColorspace("Gamma1.8");
                }
            } else if (gamma == 2.2) {
                if (_ocio->hasColorspace("Gamma2.2")) {
                    // nuke-default
                    _ocio->setInputColorspace("Gamma2.2");
                } else if (_ocio->hasColorspace("vd16")) {
                    // vd16 in spi-anim and spi-vfx
                    _ocio->setInputColorspace("vd16");
                }
            }
        } else if(!strcmp(colorSpaceStr, "sRGB")) {
            if (_ocio->hasColorspace("sRGB")) {
                // nuke-default
                _ocio->setInputColorspace("sRGB");
            } else if (_ocio->hasColorspace("rrt_srgb")) {
                // rrt_srgb in aces
                _ocio->setInputColorspace("rrt_srgb");
            } else if (_ocio->hasColorspace("srgb8")) {
                // srgb8 in spi-vfx
                _ocio->setInputColorspace("srgb8");
            }
        } else if(!strcmp(colorSpaceStr, "AdobeRGB")) {
            // ???
        } else if(!strcmp(colorSpaceStr, "Rec709")) {
            if (_ocio->hasColorspace("Rec709")) {
                // nuke-default
                _ocio->setInputColorspace("Rec709");
            } else if (_ocio->hasColorspace("rrt_rec709")) {
                // rrt_rec709 in aces
                _ocio->setInputColorspace("rrt_rec709");
            } else if (_ocio->hasColorspace("hd10")) {
                // hd10 in spi-anim and spi-vfx
                _ocio->setInputColorspace("hd10");
            }
        } else if(!strcmp(colorSpaceStr, "KodakLog")) {
            if (_ocio->hasColorspace("Cineon")) {
                // Cineon in nuke-default
                _ocio->setInputColorspace("Cineon");
            } else if (_ocio->hasColorspace("lg10")) {
                // lg10 in spi-vfx
                _ocio->setInputColorspace("lg10");
            }
        } else if(!strcmp(colorSpaceStr, "Linear")) {
            _ocio->setInputColorspace("scene_linear");
            // lnf in spi-vfx
        } else if (_ocio->hasColorspace(colorSpaceStr)) {
            // maybe we're lucky
            _ocio->setInputColorspace(colorSpaceStr);
        } else {
            // unknown color-space or Linear, don't do anything
        }
    }
#endif
}

void ReadOIIOPlugin::decode(const std::string& filename, OfxTime /*time*/, const OfxRectI& renderWindow, float *pixelData, const OfxRectI& bounds, OFX::PixelComponentEnum pixelComponents, int rowBytes)
{
    ImageSpec spec;
    
#ifdef OFX_READ_OIIO_USES_CACHE
    //use the thread-safe version of get_imagespec (i.e: make a copy of the imagespec)
    if(!_cache->get_imagespec(ustring(filename), spec)){
        setPersistentMessage(OFX::Message::eMessageError, "", _cache->geterror());
        OFX::throwSuiteStatusException(kOfxStatFailed);
    }
#else
    ImageInput* srcImg = ImageInput::create(filename);
    if (!srcImg->open(filename,spec)) {
        setPersistentMessage(OFX::Message::eMessageError, "", srcImg->geterror());
        OFX::throwSuiteStatusException(kOfxStatFailed);
    }
#endif

    // we only support RGBA, RGB or Alpha output clip
    if (pixelComponents != OFX::ePixelComponentRGBA && pixelComponents != OFX::ePixelComponentRGB && pixelComponents != OFX::ePixelComponentAlpha) {
        setPersistentMessage(OFX::Message::eMessageError, "", "OIIO: can only read RGBA, RGB or Alpha components images");
        OFX::throwSuiteStatusException(kOfxStatErrFormat);
    }
    assert(kSupportsTiles || (renderWindow.x1 == 0 && renderWindow.x2 == spec.width && renderWindow.y1 == 0 && renderWindow.y2 == spec.height));
    assert(bounds.x1 <= renderWindow.x1 && renderWindow.x1 <= renderWindow.x2 && renderWindow.x2 <= bounds.x2);
    assert(bounds.y1 <= renderWindow.y1 && renderWindow.y1 <= renderWindow.y2 && renderWindow.y2 <= bounds.y2);
    int numChannels = 0;
    int outputChannelBegin = 0;
    int chbegin;
    int chend;
    bool fillRGB = false;
    bool fillAlpha = false;
    switch(pixelComponents)
    {
        case OFX::ePixelComponentRGBA:
            numChannels = 4;
            fillRGB = (spec.nchannels == 1) || (spec.nchannels == 2);
            if (spec.nchannels == 1) {
                chbegin = chend = spec.alpha_channel;
                fillAlpha = (spec.alpha_channel == -1);
                outputChannelBegin = 3;
            } else {
                chbegin = 0;
                chend = std::min(spec.nchannels, numChannels);
                fillAlpha = (spec.alpha_channel == -1);
            }
            break;
        case OFX::ePixelComponentRGB:
            numChannels = 3;
            fillRGB = (spec.nchannels == 1) || (spec.nchannels == 2);
            if (spec.nchannels == 1) {
                chbegin = chend = -1;
            } else {
                chbegin = 0;
                chend = std::min(spec.nchannels, numChannels);
            }
            break;
        case OFX::ePixelComponentAlpha:
            numChannels = 1;
            chbegin = chend = spec.alpha_channel;
            fillAlpha = (spec.alpha_channel == -1);
            break;
        default:
            OFX::throwSuiteStatusException(kOfxStatErrFormat);
    }
    assert(numChannels);
    int pixelBytes = getPixelBytes(pixelComponents, OFX::eBitDepthFloat);
    size_t pixelDataOffset = (size_t)(renderWindow.y1 - bounds.y1) * rowBytes + (size_t)(renderWindow.x1 - bounds.x1) * pixelBytes;

    if (fillRGB) {
        // fill RGB values with black
        assert(pixelComponents != OFX::ePixelComponentAlpha);
        char* lineStart = (char*)pixelData + pixelDataOffset; // (char*)dstImg->getPixelAddress(renderWindow.x1, renderWindow.y1);
        for (int y = renderWindow.y1; y < renderWindow.y2; ++y, lineStart += rowBytes) {
            float *cur = (float*)lineStart;
            for (int x = renderWindow.x1; x < renderWindow.x2; ++x, cur += numChannels) {
                cur[0] = 0.;
                cur[1] = 0.;
                cur[2] = 0.;
            }
        }
    }
    if (fillAlpha) {
        // fill Alpha values with opaque
        assert(pixelComponents != OFX::ePixelComponentRGB);
        int outputChannelAlpha = (pixelComponents == OFX::ePixelComponentAlpha) ? 0 : 3;
        char* lineStart = (char*)pixelData + pixelDataOffset; // (char*)dstImg->getPixelAddress(renderWindow.x1, renderWindow.y1);
        for (int y = renderWindow.y1; y < renderWindow.y2; ++y, lineStart += rowBytes) {
            float *cur = (float*)lineStart + outputChannelAlpha;
            for (int x = renderWindow.x1; x < renderWindow.x2; ++x, cur += numChannels) {
                cur[0] = 1.;
            }
        }
    }

<<<<<<< HEAD
#ifdef OFX_READ_OIIO_USES_CACHE
=======
    // offset for line y2-1
    size_t pixelDataOffset2 = (size_t)(renderWindow.y2 - 1 - bounds.y1) * rowBytes + (size_t)(renderWindow.x1 - bounds.x1) * pixelBytes;
>>>>>>> 7371ae9d
    if(!_cache->get_pixels(ustring(filename),
                          0, //subimage
                          0, //miplevel
                          renderWindow.x1, //x begin
                          renderWindow.x2, //x end
                          spec.height - renderWindow.y2, //y begin
                          spec.height - renderWindow.y1, //y end
                          0, //z begin
                          1, //z end
                          chbegin, //chan begin
                          chend, // chan end
                          TypeDesc::FLOAT, // data type
                          //(float*)dstImg->getPixelAddress(renderWindow.x1, renderWindow.y2 - 1) + outputChannelBegin,// output buffer
                          (float*)((char*)pixelData + pixelDataOffset2)
                                   + outputChannelBegin,// output buffer
                          numChannels * sizeof(float), //x stride
                          -rowBytes, //y stride < make it invert Y
                          AutoStride //z stride
                          )) {
        
        setPersistentMessage(OFX::Message::eMessageError, "", _cache->geterror());
        return;
    }
#else
    if (spec.tile_width == 0) {
        ///read by scanlines
        srcImg->read_scanlines(spec.height - renderWindow.y2,
                               spec.height - renderWindow.y1,
                               0,
                               chbegin, chend,
                               TypeDesc::FLOAT,
                               (float*)((char*)pixelData + (renderWindow.y2 - 1 - bounds.y1) * rowBytes
                                        + (renderWindow.x1 - bounds.x1) * pixelBytes),
                               numChannels * sizeof(float), //x stride
                               -rowBytes); //y stride < make it invert Y;
    } else {
        srcImg->read_tiles(renderWindow.x1, //x begin
                           renderWindow.x2,//x end
                           spec.height - renderWindow.y2,//y begin
                           spec.height - renderWindow.y1,//y end
                           0, 1, //z begin/end
                           chbegin, chend, //chan begin/end
                           TypeDesc::FLOAT,  // data type
                           (float*)((char*)pixelData + (renderWindow.y2 - 1 - bounds.y1) * rowBytes
                                    + (renderWindow.x1 - bounds.x1) * pixelBytes)
                           + outputChannelBegin,
                           numChannels * sizeof(float), //x stride
                           -rowBytes, //y stride < make it invert Y
                           AutoStride); //z stride
    }
#endif
}

void ReadOIIOPlugin::getFrameRegionOfDefinition(const std::string& filename,OfxTime /*time*/,OfxRectD& rod) {
    ImageSpec spec;
    
#ifdef OFX_READ_OIIO_USES_CACHE
    //use the thread-safe version of get_imagespec (i.e: make a copy of the imagespec)
    if(!_cache->get_imagespec(ustring(filename), spec)){
        setPersistentMessage(OFX::Message::eMessageError, "", _cache->geterror());
        return;
    }
#else 
    ImageInput* srcImg = ImageInput::create(filename);
    if (!srcImg->open(filename,spec)) {
        setPersistentMessage(OFX::Message::eMessageError, "", srcImg->geterror());
        return;
    }

#endif
    rod.x1 = spec.x;
    rod.x2 = spec.x + spec.width;
    rod.y1 = spec.y;
    rod.y2 = spec.y + spec.height;
}

std::string ReadOIIOPlugin::metadata(const std::string& filename)
{
    std::stringstream ss;

    ImageSpec spec;

#ifdef OFX_READ_OIIO_USES_CACHE
    //use the thread-safe version of get_imagespec (i.e: make a copy of the imagespec)
    if(!_cache->get_imagespec(ustring(filename), spec)){
        setPersistentMessage(OFX::Message::eMessageError, "", _cache->geterror());
        OFX::throwSuiteStatusException(kOfxStatFailed);
    }
#else 
    ImageInput* srcImg = ImageInput::create(filename);
    if (!srcImg->open(filename,spec)) {
        setPersistentMessage(OFX::Message::eMessageError, "", srcImg->geterror());
        OFX::throwSuiteStatusException(kOfxStatFailed);
    }
#endif
    ss << filename << " : ";
    ss << "    channel list: ";
    for (int i = 0;  i < spec.nchannels;  ++i) {
        if (i < (int)spec.channelnames.size()) {
            ss << spec.channelnames[i];
        } else {
            ss << "unknown";
        }
        if (i < (int)spec.channelformats.size()) {
            ss << " (" << spec.channelformats[i].c_str() << ")";
        }
        if (i < spec.nchannels-1) {
            ss << ", ";
        }
    }
    ss << std::endl;

    if (spec.x || spec.y || spec.z) {
        ss << "    pixel data origin: x=" << spec.x << ", y=" << spec.y;
        if (spec.depth > 1) {
                ss << ", z=" << spec.z;
        }
        ss << std::endl;
    }
    if (spec.full_x || spec.full_y || spec.full_z ||
        (spec.full_width != spec.width && spec.full_width != 0) ||
        (spec.full_height != spec.height && spec.full_height != 0) ||
        (spec.full_depth != spec.depth && spec.full_depth != 0)) {
        ss << "    full/display size: " << spec.full_width << " x " << spec.full_height;
        if (spec.depth > 1) {
            ss << " x " << spec.full_depth;
        }
        ss << std::endl;
        ss << "    full/display origin: " << spec.full_x << ", " << spec.full_y;
        if (spec.depth > 1) {
            ss << ", " << spec.full_z;
        }
        ss << std::endl;
    }
    if (spec.tile_width) {
        ss << "    tile size: " << spec.tile_width << " x " << spec.tile_height;
        if (spec.depth > 1) {
            ss << " x " << spec.tile_depth;
        }
        ss << std::endl;
    }

    for (ImageIOParameterList::const_iterator p = spec.extra_attribs.begin(); p != spec.extra_attribs.end(); ++p) {
        std::string s = spec.metadata_val (*p, true);
        ss << "    " << p->name() << ": ";
        if (s == "1.#INF") {
            ss << "inf";
        } else {
            ss << s;
        }
        ss << std::endl;
    }

    return ss.str();
}

using namespace OFX;

void ReadOIIOPluginFactory::load() {
}

void ReadOIIOPluginFactory::unload()
{
    // get the shared image cache (may be shared with other plugins using OIIO)
    ImageCache* sharedcache = ImageCache::create(true);
    // purge it
    // teardown is dangerous if there are other users

    //ImageCache::destroy(sharedcache, true);
    ImageCache::destroy(sharedcache);
}

#if 0
namespace OFX
{
    namespace Plugin
    {
        void getPluginIDs(OFX::PluginFactoryArray &ids)
        {
            static ReadOIIOPluginFactory p("fr.inria.openfx:ReadOIIO", 1, 0);
            ids.push_back(&p);
        }
    };
};
#endif

static std::string oiio_versions()
{
    std::ostringstream oss;
    int ver = openimageio_version();
    oss << "OIIO versions:" << std::endl;
    oss << "compiled with " << OIIO_VERSION_STRING << std::endl;
    oss << "running with " << ver/10000 << '.' << (ver%10000)/100 << '.' << (ver%100) << std::endl;
    return oss.str();
}

/** @brief The basic describe function, passed a plugin descriptor */
void ReadOIIOPluginFactory::describe(OFX::ImageEffectDescriptor &desc)
{
    GenericReaderDescribe(desc, kSupportsTiles);
    ///set OIIO to use as many threads as there are cores on the CPU
    if(!attribute("threads", 0)){
        std::cerr << "Failed to set the number of threads for OIIO" << std::endl;
    }
    
    // basic labels
    desc.setLabels("ReadOIIOOFX", "ReadOIIOOFX", "ReadOIIOOFX");
    desc.setPluginDescription("Read images using OpenImageIO.\n\n"
                              "OpenImageIO supports reading/writing the following file formats:\n"
                              "BMP (*.bmp)\n"
                              "Cineon (*.cin)\n"
                              "Direct Draw Surface (*.dds)\n"
                              "DPX (*.dpx)\n"
                              "Field3D (*.f3d)\n"
                              "FITS (*.fits)\n"
                              "HDR/RGBE (*.hdr)\n"
                              "Icon (*.ico)\n"
                              "IFF (*.iff)\n"
                              "JPEG (*.jpg *.jpe *.jpeg *.jif *.jfif *.jfi)\n"
                              "JPEG-2000 (*.jp2 *.j2k)\n"
                              "OpenEXR (*.exr)\n"
                              "Portable Network Graphics (*.png)\n"
#                           if OIIO_VERSION >= 10400
                              "PNM / Netpbm (*.pbm *.pgm *.ppm *.pfm)\n"
#                           else
                              "PNM / Netpbm (*.pbm *.pgm *.ppm)\n"
#                           endif
                              "PSD (*.psd *.pdd *.psb)\n"
                              "Ptex (*.ptex)\n"
                              "RLA (*.rla)\n"
                              "SGI (*.sgi *.rgb *.rgba *.bw *.int *.inta)\n"
                              "Softimage PIC (*.pic)\n"
                              "Targa (*.tga *.tpic)\n"
                              "TIFF (*.tif *.tiff *.tx *.env *.sm *.vsm)\n"
                              "Zfile (*.zfile)\n\n"
                              + oiio_versions());


#ifdef OFX_EXTENSIONS_TUTTLE

    const char* extensions[] = { "bmp", "cin", "dds", "dpx", "f3d", "fits", "hdr", "ico",
        "iff", "jpg", "jpe", "jpeg", "jif", "jfif", "jfi", "jp2", "j2k", "exr", "png",
        "pbm", "pgm", "ppm",
#     if OIIO_VERSION >= 10400
        "pfm",
#     endif
        "psd", "pdd", "psb", "ptex", "rla", "sgi", "rgb", "rgba", "bw", "int", "inta", "pic", "tga", "tpic", "tif", "tiff", "tx", "env", "sm", "vsm", "zfile", NULL };
    desc.addSupportedExtensions(extensions);
#endif
}

/** @brief The describe in context function, passed a plugin descriptor and a context */
void ReadOIIOPluginFactory::describeInContext(OFX::ImageEffectDescriptor &desc, ContextEnum context)
{
    // make some pages and to things in
    PageParamDescriptor *page = GenericReaderDescribeInContextBegin(desc, context, isVideoStreamPlugin(), /*supportsRGBA =*/ true, /*supportsRGB =*/ false, /*supportsAlpha =*/ false, /*supportsTiles =*/ kSupportsTiles);

    OFX::PushButtonParamDescriptor* pb = desc.definePushButtonParam(kMetadataButton);
    pb->setLabels("Image info", "Image info", "Image info");
    pb->setHint("Shows information and metadata from the image at current time.");

    GenericReaderDescribeInContextEnd(desc, context, page, "reference", "reference");
}

/** @brief The create instance function, the plugin must return an object derived from the \ref OFX::ImageEffect class */
ImageEffect* ReadOIIOPluginFactory::createInstance(OfxImageEffectHandle handle, ContextEnum /*context*/)
{
    return new ReadOIIOPlugin(handle);
}<|MERGE_RESOLUTION|>--- conflicted
+++ resolved
@@ -301,12 +301,9 @@
         }
     }
 
-<<<<<<< HEAD
-#ifdef OFX_READ_OIIO_USES_CACHE
-=======
+#ifdef OFX_READ_OIIO_USES_CACHE
     // offset for line y2-1
     size_t pixelDataOffset2 = (size_t)(renderWindow.y2 - 1 - bounds.y1) * rowBytes + (size_t)(renderWindow.x1 - bounds.x1) * pixelBytes;
->>>>>>> 7371ae9d
     if(!_cache->get_pixels(ustring(filename),
                           0, //subimage
                           0, //miplevel
