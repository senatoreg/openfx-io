/* ***** BEGIN LICENSE BLOCK *****
 * This file is part of openfx-io <https://github.com/MrKepzie/openfx-io>,
 * Copyright (C) 2013-2017 INRIA
 *
 * openfx-io is free software: you can redistribute it and/or modify
 * it under the terms of the GNU General Public License as published by
 * the Free Software Foundation; either version 2 of the License, or
 * (at your option) any later version.
 *
 * openfx-io is distributed in the hope that it will be useful,
 * but WITHOUT ANY WARRANTY; without even the implied warranty of
 * MERCHANTABILITY or FITNESS FOR A PARTICULAR PURPOSE.  See the
 * GNU General Public License for more details.
 *
 * You should have received a copy of the GNU General Public License
 * along with openfx-io.  If not, see <http://www.gnu.org/licenses/gpl-2.0.html>
 * ***** END LICENSE BLOCK ***** */

/*
 * OFX oiio Writer plugin.
 * Writes an image using the OpenImageIO library.
 */

#include <cfloat> // DBL_MAX

#include "ofxsMacros.h"

#include "OIIOGlobal.h"
GCC_DIAG_OFF(unused-parameter)
#include <OpenImageIO/filesystem.h>
GCC_DIAG_ON(unused-parameter)

#include "GenericOCIO.h"
#include "GenericWriter.h"

#include <ofxsMultiPlane.h>
#include <ofxsCoords.h>

#ifdef _WIN32
#include <IlmThreadPool.h>
#endif

using namespace OFX;
using namespace OFX::IO;
#ifdef OFX_IO_USING_OCIO
namespace OCIO = OCIO_NAMESPACE;
#endif

using std::string;
using std::stringstream;
using std::vector;
using std::map;

OFXS_NAMESPACE_ANONYMOUS_ENTER

#define kPluginName "WriteOIIO"
#define kPluginGrouping "Image/Writers"
#define kPluginDescription "Write images using OpenImageIO."
#define kPluginIdentifier "fr.inria.openfx.WriteOIIO"
#define kPluginVersionMajor 1 // Incrementing this number means that you have broken backwards compatibility of the plug-in.
#define kPluginVersionMinor 0 // Increment this when you have fixed a bug or made it faster.
#define kPluginEvaluation 91 // plugin quality from 0 (bad) to 100 (perfect) or -1 if not evaluated

#define kSupportsRGBA true
#define kSupportsRGB true
#define kSupportsXY true
#define kSupportsAlpha true

#define kParamBitDepth    "bitDepth"
#define kParamBitDepthLabel   "Bit Depth"
#define kParamBitDepthHint \
    "Number of bits per sample in the file [TIFF,DPX,TGA,DDS,ICO,IFF,PNM,PIC]."

#define kParamBitDepthOptionAuto     "auto"
#define kParamBitDepthOptionAutoHint "Guess from the output format"
//#define kParamBitDepthNone     "none"
#define kParamBitDepthOption8      "8i"
#define kParamBitDepthOption8Hint   "8  bits integer"
#define kParamBitDepthOption10     "10i"
#define kParamBitDepthOption10Hint  "10 bits integer"
#define kParamBitDepthOption12     "12i"
#define kParamBitDepthOption12Hint  "12 bits integer"
#define kParamBitDepthOption16     "16i"
#define kParamBitDepthOption16Hint  "16 bits integer"
#define kParamBitDepthOption16f    "16f"
#define kParamBitDepthOption16fHint "16 bits floating point"
#define kParamBitDepthOption32     "32i"
#define kParamBitDepthOption32Hint  "32 bits integer"
#define kParamBitDepthOption32f    "32f"
#define kParamBitDepthOption32fHint "32 bits floating point"
#define kParamBitDepthOption64     "64i"
#define kParamBitDepthOption64Hint  "64 bits integer"
#define kParamBitDepthOption64f    "64f"
#define kParamBitDepthOption64fHint "64 bits floating point"


enum ETuttlePluginBitDepth
{
    eTuttlePluginBitDepthAuto = 0,
    eTuttlePluginBitDepth8,
    eTuttlePluginBitDepth10,
    eTuttlePluginBitDepth12,
    eTuttlePluginBitDepth16,
    eTuttlePluginBitDepth16f,
    eTuttlePluginBitDepth32,
    eTuttlePluginBitDepth32f,
    eTuttlePluginBitDepth64,
    eTuttlePluginBitDepth64f
};

enum ETuttlePluginComponents
{
    eTuttlePluginComponentsAuto = 0,
    eTuttlePluginComponentsGray,
    eTuttlePluginComponentsRGB,
    eTuttlePluginComponentsRGBA
};

#define kParamOutputQuality        "quality"
#define kParamOutputQualityLabel   "Quality"
#define kParamOutputQualityHint \
    "Indicates the quality of compression to use (0-100), for those plugins and compression methods that allow a variable amount of compression, with higher numbers indicating higher image fidelity. [JPEG, TIFF w/ JPEG comp., WEBP]"
#define kParamOutputQualityDefault 100

#define kParamOutputDWACompressionLevel        "dwaCompressionLevel"
#define kParamOutputDWACompressionLevelLabel   "DWA Compression Level"
#define kParamOutputDWACompressionLevelHint \
    "Amount of compression when using Dreamworks DWAA or DWAB compression options. These lossy formats are variable in quality and can minimize the compression artifacts. Higher values will result in greater compression and likewise smaller file size, but increases the chance for artifacts. Values from 45 to 150 are usually correct for production shots, whereas HDR vacation photos could use up to 500. Values below 45 should give no visible imprrovement on photographs. [EXR w/ DWAa or DWAb comp.]"
#define kParamOutputDWACompressionLevelDefault 45

#define kParamOutputOrientation        "orientation"
#define kParamOutputOrientationLabel   "Orientation"
#define kParamOutputOrientationHint \
    "The orientation of the image data [DPX,TIFF,JPEG,HDR,FITS].\n" \
    "By default, image pixels are ordered from the top of the display to the bottom, " \
    "and within each scanline, from left to right (i.e., the same ordering as English " \
    "text and scan progression on a CRT). But the \"Orientation\" parameter can " \
    "suggest that it should be displayed with a different orientation, according to " \
    "the TIFF/EXIF conventions."
/*
   TIFF defines these values:

   1 = The 0th row represents the visual top of the image, and the 0th column represents the visual left-hand side.
   2 = The 0th row represents the visual top of the image, and the 0th column represents the visual right-hand side.
   3 = The 0th row represents the visual bottom of the image, and the 0th column represents the visual right-hand side.
   4 = The 0th row represents the visual bottom of the image, and the 0th column represents the visual left-hand side.
   5 = The 0th row represents the visual left-hand side of the image, and the 0th column represents the visual top.
   6 = The 0th row represents the visual right-hand side of the image, and the 0th column represents the visual top.
   7 = The 0th row represents the visual right-hand side of the image, and the 0th column represents the visual bottom.
   8 = The 0th row represents the visual left-hand side of the image, and the 0th column represents the visual bottom.
 */
#define kParamOutputOrientationNormal                "normal"
#define kParamOutputOrientationNormalHint              "normal (top to bottom, left to right)"
#define kParamOutputOrientationFlop                  "flop"
#define kParamOutputOrientationFlopHint                "flipped horizontally (top to bottom, right to left)"
#define kParamOutputOrientationR180                  "180"
#define kParamOutputOrientationR180Hint                "rotate 180deg (bottom to top, right to left)"
#define kParamOutputOrientationFlip                  "flip"
#define kParamOutputOrientationFlipHint                "flipped vertically (bottom to top, left to right)"
#define kParamOutputOrientationTransposed            "transposed"
#define kParamOutputOrientationTransposedHint          "transposed (left to right, top to bottom)"
#define kParamOutputOrientationR90Clockwise          "90clockwise"
#define kParamOutputOrientationR90ClockwiseHint        "rotated 90deg clockwise (right to left, top to bottom)"
#define kParamOutputOrientationTransverse            "transverse"
#define kParamOutputOrientationTransverseHint          "transverse (right to left, bottom to top)"
#define kParamOutputOrientationR90CounterClockwise   "90counter-clockwise"
#define kParamOutputOrientationR90CounterClockwiseHint "rotated 90deg counter-clockwise (left to right, bottom to top)"
enum EOutputOrientation
{
    eOutputOrientationNormal = 0,
    eOutputOrientationFlop,
    eOutputOrientationR180,
    eOutputOrientationFlip,
    eOutputOrientationTransposed,
    eOutputOrientationR90Clockwise,
    eOutputOrientationTransverse,
    eOutputOrientationR90CounterClockwise,
};

#define kParamOutputCompression        "compression"
#define kParamOutputCompressionLabel   "Compression"
#define kParamOutputCompressionHint \
    "Compression type [TIFF,EXR,DDS,IFF,SGI,TGA]\n" \
    "Indicates the type of compression the file uses. Supported compression modes will vary from format to format. " \
    "As an example, the TIFF format supports \"none\", \"lzw\", \"ccittrle\", \"zip\" (the default), \"jpeg\", \"packbits\", " \
    "and the EXR format supports \"none\", \"rle\", \"zip\" (the default), \"piz\", \"pxr24\", \"b44\", \"b44a\", " \
    "\"dwaa\" or \"dwab\"."

#define kParamOutputCompressionOptionAuto        "default"
#define kParamOutputCompressionOptionAutoHint     "Guess from the output format"
#define kParamOutputCompressionOptionNone        "none"
#define kParamOutputCompressionOptionNoneHint     "No compression [EXR, TIFF, IFF]"
#define kParamOutputCompressionOptionZip         "zip"
#define kParamOutputCompressionOptionZipHint      "Zlib/Deflate compression (lossless) [EXR, TIFF, Zfile]"
#define kParamOutputCompressionOptionZips        "zips"
#define kParamOutputCompressionOptionZipsHint     "Zlib compression (lossless), one scan line at a time [EXR]"
#define kParamOutputCompressionOptionRle         "rle"
#define kParamOutputCompressionOptionRleHint      "Run Length Encoding (lossless) [DPX, IFF, EXR, TGA, RLA]"
#define kParamOutputCompressionOptionPiz         "piz"
#define kParamOutputCompressionOptionPizHint      "Piz-based wavelet compression [EXR]"
#define kParamOutputCompressionOptionPxr24       "pxr24"
#define kParamOutputCompressionOptionPxr24Hint    "Lossy 24bit float compression [EXR]"
#define kParamOutputCompressionOptionB44         "b44"
#define kParamOutputCompressionOptionB44Hint      "Lossy 4-by-4 pixel block compression, fixed compression rate [EXR]"
#define kParamOutputCompressionOptionB44a        "b44a"
#define kParamOutputCompressionOptionB44aHint     "Lossy 4-by-4 pixel block compression, flat fields are compressed more [EXR]"
#define kParamOutputCompressionOptionDWAa        "dwaa"
#define kParamOutputCompressionOptionDWAaHint     "lossy DCT based compression, in blocks of 32 scanlines. More efficient for partial buffer access. [EXR]"
#define kParamOutputCompressionOptionDWAb        "dwab"
#define kParamOutputCompressionOptionDWAbHint     "lossy DCT based compression, in blocks of 256 scanlines. More efficient space wise and faster to decode full frames than DWAA. [EXR]"
#define kParamOutputCompressionOptionLZW         "lzw"
#define kParamOutputCompressionOptionLZWHint      "Lempel-Ziv Welsch compression (lossless) [TIFF]"
#define kParamOutputCompressionOptionCCITTRLE    "ccittrle"
#define kParamOutputCompressionOptionCCITTRLEHint "CCITT modified Huffman RLE (lossless) [TIFF]"
#define kParamOutputCompressionOptionJPEG        "jpeg"
#define kParamOutputCompressionOptionJPEGHint     "JPEG [TIFF]"
#define kParamOutputCompressionOptionPACKBITS    "packbits"
#define kParamOutputCompressionOptionPACKBITSHint "Macintosh RLE (lossless) [TIFF]"

enum EParamCompression
{
    eParamCompressionAuto = 0,
    eParamCompressionNone,
    eParamCompressionZip,
    eParamCompressionZips,
    eParamCompressionRle,
    eParamCompressionPiz,
    eParamCompressionPxr24,
    eParamCompressionB44,
    eParamCompressionB44a,
    eParamCompressionDWAa,
    eParamCompressionDWAb,
    eParamCompressionLZW,
    eParamCompressionCCITTRLE,
    eParamCompressionJPEG,
    eParamCompressionPACKBITS
};

#define kParamTileSize "tileSize"
#define kParamTileSizeLabel "Tile Size"
#define kParamTileSizeHint "Size of a tile in the output file for formats that support tiles. If scan-line based, the whole image will have a single tile."
#define kParamTileSizeOptionScanLineBased "Scan-Line Based"
#define kParamTileSizeOption64 "64"
#define kParamTileSizeOption128 "128"
#define kParamTileSizeOption256 "256"
#define kParamTileSizeOption512 "512"

enum EParamTileSize
{
    eParamTileSizeScanLineBased = 0,
    eParamTileSize64,
    eParamTileSize128,
    eParamTileSize256,
    eParamTileSize512
};

#define kParamProcessAllLayers "processAllLayers"
#define kParamProcessAllLayersLabel "All Layers"
#define kParamProcessAllLayersHint "When checked, all layers will be written to the file"

#define kParamOutputChannels kNatronOfxParamOutputChannels
#define kParamOutputChannelsChoice kParamOutputChannels "Choice"
#define kParamOutputChannelsLabel "Layer(s)"
#define kParamOutputChannelsHint "Select which layer to write to the file. This is either All or a single layer. " \
    "This is not yet possible to append a layer to an existing file."

#define kParamPartsSplitting "partSplitting"
#define kParamPartsSplittingLabel "Parts"
#define kParamPartsSplittingHint "Defines whether to separate views/layers in different EXR parts or not. " \
    "Note that multi-part files are only supported by OpenEXR >= 2"

#define kParamPartsSinglePart "Single Part"
#define kParamPartsSinglePartHint "All views and layers will be in the same part, ensuring compatibility with OpenEXR 1.x"

#define kParamPartsSlitViews "Split Views"
#define kParamPartsSlitViewsHint "All views will have its own part, and each part will contain all layers. This will produce an EXR optimized in size that " \
    "can be opened only with applications supporting OpenEXR 2"

#define kParamPartsSplitViewsLayers "Split Views,Layers"
#define kParamPartsSplitViewsLayersHint "Each layer of each view will have its own part. This will produce an EXR optimized for decoding speed that " \
    "can be opened only with applications supporting OpenEXR 2"


#define kParamViewsSelector "viewsSelector"
#define kParamViewsSelectorLabel "Views"
#define kParamViewsSelectorHint "Select the views to render. When choosing All, make sure the output filename does not have a %v or %V view " \
    "pattern in which case each view would be written to a separate file."

static bool gIsMultiplanarV2=false;

class WriteOIIOPlugin
    : public GenericWriterPlugin
{
public:
    WriteOIIOPlugin(OfxImageEffectHandle handle, const vector<string>& extensions);

    virtual ~WriteOIIOPlugin();

    virtual void changedParam(const InstanceChangedArgs &args, const string &paramName) OVERRIDE FINAL;
    virtual void getClipPreferences(ClipPreferencesSetter &clipPreferences) OVERRIDE FINAL;
    virtual void getClipComponents(const ClipComponentsArguments& args, ClipComponentsSetter& clipComponents) OVERRIDE FINAL;

private:

    virtual LayerViewsPartsEnum getPartsSplittingPreference() const OVERRIDE FINAL;
    virtual int getViewToRender() const OVERRIDE FINAL;
    virtual void onOutputFileChanged(const string& filename, bool setColorSpace) OVERRIDE FINAL;
    virtual void encode(const string& filename,
                        const OfxTime time,
                        const string& viewName,
                        const float *pixelData,
                        const OfxRectI& bounds,
                        const float pixelAspectRatio,
                        const int pixelDataNComps,
                        const int pixelDataNCompsStartIndex,
                        const int dstNComps,
                        const int rowBytes) OVERRIDE FINAL
    {
        string rawComps(kFnOfxImagePlaneColour);

        switch (dstNComps) {
        case 1:
            rawComps = kOfxImageComponentAlpha;
            break;
        case 3:
            rawComps = kOfxImageComponentRGB;
            break;
        case 4:
            rawComps = kOfxImageComponentRGBA;
            break;
        case 2:
            rawComps = kFnOfxImageComponentMotionVectors;
            break;
        default:
            throwSuiteStatusException(kOfxStatFailed);

            return;
        }

        std::list<string> comps;
        comps.push_back(rawComps);
        EncodePlanesLocalData_RAII data(this);
        map<int, string> viewsToRender;
        viewsToRender[0] = viewName;

        vector<int> packingMapping(dstNComps);
        for (int i = 0; i < dstNComps; ++i) {
            packingMapping[i] = pixelDataNCompsStartIndex + i;
        }

        beginEncodeParts(data.getData(), filename, time, pixelAspectRatio, eLayerViewsSinglePart, viewsToRender, comps, false, packingMapping, bounds);
        encodePart(data.getData(), filename, pixelData, pixelDataNComps, 0, rowBytes);
        endEncodeParts( data.getData() );
    }

    virtual void encodePart(void* user_data, const string& filename, const float *pixelData, int pixelDataNComps, int planeIndex, int rowBytes) OVERRIDE FINAL;
    virtual void beginEncodeParts(void* user_data,
                                  const string& filename,
                                  OfxTime time,
                                  float pixelAspectRatio,
                                  LayerViewsPartsEnum partsSplitting,
                                  const map<int, string>& viewsToRender,
                                  const std::list<string>& planes,
                                  const bool packingRequired,
                                  const vector<int>& packingMapping,
                                  const OfxRectI& bounds) OVERRIDE FINAL;

    void endEncodeParts(void* user_data) OVERRIDE FINAL;

    virtual void* allocateEncodePlanesUserData() OVERRIDE FINAL;
    virtual void destroyEncodePlanesUserData(void* data) OVERRIDE FINAL;
    virtual bool isImageFile(const string& fileExtension) const OVERRIDE FINAL;
    virtual PreMultiplicationEnum getExpectedInputPremultiplication() const OVERRIDE FINAL { return eImagePreMultiplied; }

    virtual bool displayWindowSupportedByFormat(const string& filename) const OVERRIDE FINAL;

    void refreshParamsVisibility(const string& filename);

    void refreshCheckboxesLabels();

private:
    ChoiceParam* _bitDepth;
    IntParam* _quality;
    DoubleParam* _dwaCompressionLevel;
    ChoiceParam* _orientation;
    ChoiceParam* _compression;
    ChoiceParam* _tileSize;
    ChoiceParam* _outputLayers;
    ChoiceParam* _parts;
    ChoiceParam* _views;
    std::list<string> _currentInputComponents;
    std::list<string> _availableViews;
};

WriteOIIOPlugin::WriteOIIOPlugin(OfxImageEffectHandle handle,
                                 const vector<string>& extensions)
    : GenericWriterPlugin(handle, extensions, kSupportsRGBA, kSupportsRGB, kSupportsXY, kSupportsAlpha)
    , _bitDepth(0)
    , _quality(0)
    , _dwaCompressionLevel(0)
    , _orientation(0)
    , _compression(0)
    , _tileSize(0)
    , _outputLayers(0)
    , _parts(0)
    , _views(0)
    , _currentInputComponents()
    , _availableViews()
{

    _bitDepth = fetchChoiceParam(kParamBitDepth);
    _quality     = fetchIntParam(kParamOutputQuality);
    _dwaCompressionLevel = fetchDoubleParam(kParamOutputDWACompressionLevel);
    _orientation = fetchChoiceParam(kParamOutputOrientation);
    _compression = fetchChoiceParam(kParamOutputCompression);
    _tileSize = fetchChoiceParam(kParamTileSize);
    if (gIsMultiplanarV2) {
        _outputLayers = fetchChoiceParam(kParamOutputChannels);

        {
            FetchChoiceParamOptions args = FetchChoiceParamOptions::createFetchChoiceParamOptionsForOutputPlane();
<<<<<<< HEAD
            args.dependsClips.push_back(_inputClip);
=======
            args.dependsClips.push_back(_outputClip);
>>>>>>> fe508346
            fetchDynamicMultiplaneChoiceParameter(kParamOutputChannels, args);
        }
        onAllParametersFetched();
        _parts = fetchChoiceParam(kParamPartsSplitting);
        _views = fetchChoiceParam(kParamViewsSelector);
    }

    string filename;
    _fileParam->getValue(filename);
    refreshParamsVisibility(filename);
    initOIIOThreads();
}

WriteOIIOPlugin::~WriteOIIOPlugin()
{
}

namespace  {
static bool
hasListChanged(const std::list<string>& oldList,
               const std::list<string>& newList)
{
    if ( oldList.size() != newList.size() ) {
        return true;
    }

    std::list<string>::const_iterator itNew = newList.begin();
    for (std::list<string>::const_iterator it = oldList.begin(); it != oldList.end(); ++it, ++itNew) {
        if (*it != *itNew) {
            return true;
        }
    }

    return false;
}
}

void
WriteOIIOPlugin::changedParam(const InstanceChangedArgs &args,
                              const string &paramName)
{
    if ( (paramName == kParamOutputCompression) && (args.reason == eChangeUserEdit) ) {
        string filename;
        _fileParam->getValue(filename);
        refreshParamsVisibility(filename);
    } else if (paramName == kParamOutputChannels) {
    }

    GenericWriterPlugin::changedParam(args, paramName);
}

void
WriteOIIOPlugin::getClipPreferences(ClipPreferencesSetter &clipPreferences)
{
    GenericWriterPlugin::getClipPreferences(clipPreferences);

    if ( gIsMultiplanarV2 ) {
        string filename;
        _fileParam->getValue(filename);
        std::auto_ptr<ImageOutput> output( ImageOutput::create(filename) );
        bool supportsNChannels = false;
        if ( output.get() ) {
            supportsNChannels = output->supports("nchannels");
        }


        MultiPlane::ImagePlaneDesc plane;
        OFX::Clip* clip = 0;
        int channelIndex = -1;
        MultiPlane::MultiPlaneEffect::GetPlaneNeededRetCodeEnum stat = getPlaneNeeded(_outputLayers->getName(), &clip, &plane, &channelIndex);

        if (stat == MultiPlane::MultiPlaneEffect::eGetPlaneNeededRetCodeFailed) {
            _outputComponents->setIsSecretAndDisabled(true);
            for (int i = 0; i < 4; ++i) {
                _processChannels[i]->setIsSecretAndDisabled(true);
            }
        } else {
            _outputComponents->setIsSecretAndDisabled(false);
        }
    }

    if (_views) {
        //Now build the views choice
        std::list<string> views;
        int nViews = getViewCount();
        for (int i = 0; i < nViews; ++i) {
            string view = getViewName(i);
            views.push_back(view);
        }
        if ( hasListChanged(_availableViews, views) ) {
            _availableViews = views;
            if (_views) {
                _views->resetOptions();
                _views->appendOption("All");
                for (std::list<string>::iterator it = views.begin(); it != views.end(); ++it) {
                    _views->appendOption(*it);
                }
            }
        }
    }
}

void
WriteOIIOPlugin::getClipComponents(const ClipComponentsArguments& /*args*/,
                                   ClipComponentsSetter& clipComponents)
{
    MultiPlane::ImagePlaneDesc dstPlane;

    OFX::Clip* clip = 0;
    int channelIndex = -1;
    MultiPlane::MultiPlaneEffect::GetPlaneNeededRetCodeEnum stat = getPlaneNeeded(_outputLayers->getName(), &clip, &dstPlane, &channelIndex);
    if (stat == MultiPlane::MultiPlaneEffect::eGetPlaneNeededRetCodeFailed) {
        return;
    }

    if (stat == MultiPlane::MultiPlaneEffect::eGetPlaneNeededRetCodeReturnedAllPlanes) {
        vector<string> components;
        _inputClip->getComponentsPresent(&components);
        for (vector<string>::const_iterator it = components.begin(); it != components.end(); ++it) {
            clipComponents.addClipPlane(*_inputClip, *it);
            clipComponents.addClipPlane(*_outputClip, *it);
        }
    } else {
        assert(stat == MultiPlane::MultiPlaneEffect::eGetPlaneNeededRetCodeReturnedPlane);
        std::string ofxComponentsStr = MultiPlane::ImagePlaneDesc::mapPlaneToOFXPlaneString(dstPlane);
        clipComponents.addClipPlane(*_inputClip, ofxComponentsStr);
        clipComponents.addClipPlane(*_outputClip, ofxComponentsStr);
    }

}

int
WriteOIIOPlugin::getViewToRender() const
{
    if ( !_views || _views->getIsSecret() ) {
        return -2;
    } else {
        int view_i;
        _views->getValue(view_i);

        return view_i - 1;
    }
}

LayerViewsPartsEnum
WriteOIIOPlugin::getPartsSplittingPreference() const
{
    if ( !_parts || _parts->getIsSecret() ) {
        return eLayerViewsSinglePart;
    }
    int index;
    _parts->getValue(index);
    string option;
    _parts->getOption(index, option);
    if (option == kParamPartsSinglePart) {
        return eLayerViewsSinglePart;
    } else if (option == kParamPartsSlitViews) {
        return eLayerViewsSplitViews;
    } else if (option == kParamPartsSplitViewsLayers) {
        return eLayerViewsSplitViewsLayers;
    }

    return eLayerViewsSinglePart;
}

/**
 * Deduce the best bitdepth when it hasn't been set by the user
 */
static
ETuttlePluginBitDepth
getDefaultBitDepth(const string& filepath,
                   ETuttlePluginBitDepth bitDepth)
{
    if (bitDepth != eTuttlePluginBitDepthAuto) {
        return bitDepth;
    }
    string format = Filesystem::extension (filepath);
    if ( (format.find("exr") != string::npos) || (format.find("hdr") != string::npos) || (format.find("rgbe") != string::npos) ) {
        return eTuttlePluginBitDepth32f;
    } else if ( (format.find("jpg") != string::npos) || (format.find("jpeg") != string::npos) ||
                ( format.find("bmp") != string::npos) || ( format.find("dds") != string::npos) ||
                ( format.find("ico") != string::npos) || ( format.find("jfi") != string::npos) ||
                ( format.find("pgm") != string::npos) || ( format.find("pnm") != string::npos) ||
                ( format.find("ppm") != string::npos) || ( format.find("pbm") != string::npos) ||
                ( format.find("pic") != string::npos) || ( format.find("tga") != string::npos) ||
                ( format.find("png") != string::npos) ) {
        return eTuttlePluginBitDepth8;
    } else {
        //cin, dpx, fits, j2k, j2c, jp2, jpe, sgi, tif, tiff, tpic, webp
        return eTuttlePluginBitDepth16;
    }

    return bitDepth;
}

bool
WriteOIIOPlugin::displayWindowSupportedByFormat(const string& filename) const
{
    std::auto_ptr<ImageOutput> output( ImageOutput::create(filename) );
    if ( output.get() ) {
        return output->supports("displaywindow");
    } else {
        return false;
    }
}

static bool
has_suffix(const string &str,
           const string &suffix)
{
    return (str.size() >= suffix.size() &&
            str.compare(str.size() - suffix.size(), suffix.size(), suffix) == 0);
}

void
WriteOIIOPlugin::onOutputFileChanged(const string &filename,
                                     bool setColorSpace)
{
    if (setColorSpace) {
#     ifdef OFX_IO_USING_OCIO
        int finalBitDepth_i;
        _bitDepth->getValue(finalBitDepth_i);
        ETuttlePluginBitDepth finalBitDepth = getDefaultBitDepth(filename, (ETuttlePluginBitDepth)finalBitDepth_i);

        // no colorspace... we'll probably have to try something else, then.
        // we set the following defaults:
        // sRGB for 8-bit images
        // Rec709 for 10-bits, 12-bits or 16-bits integer images
        // Linear for anything else
        switch (finalBitDepth) {
        case eTuttlePluginBitDepth8: {
            if ( _ocio->hasColorspace("sRGB") ) {
                // nuke-default, blender, natron
                _ocio->setOutputColorspace("sRGB");
            } else if ( _ocio->hasColorspace("sRGB D65") ) {
                // blender-cycles
                _ocio->setOutputColorspace("sRGB D65");
            } else if ( _ocio->hasColorspace("rrt_srgb") ) {
                // rrt_srgb in aces
                _ocio->setOutputColorspace("rrt_srgb");
            } else if ( _ocio->hasColorspace("srgb8") ) {
                // srgb8 in spi-vfx
                _ocio->setOutputColorspace("srgb8");
            }
            break;
        }
        case eTuttlePluginBitDepth10:
        case eTuttlePluginBitDepth12:
        case eTuttlePluginBitDepth16: {
            if ( has_suffix(filename, ".cin") || has_suffix(filename, ".dpx") ||
                 has_suffix(filename, ".CIN") || has_suffix(filename, ".DPX") ) {
                // Cineon or DPX file
                if ( _ocio->hasColorspace("Cineon") ) {
                    // Cineon in nuke-default, blender
                    _ocio->setOutputColorspace("Cineon");
                } else if ( _ocio->hasColorspace("Cineon Log Curve") ) {
                    // Curves/Cineon Log Curve in natron
                    _ocio->setOutputColorspace("Cineon Log Curve");
                } else if ( _ocio->hasColorspace("REDlogFilm") ) {
                    // REDlogFilm in aces 1.0.0
                    _ocio->setOutputColorspace("REDlogFilm");
                } else if ( _ocio->hasColorspace("cineon") ) {
                    // cineon in aces 0.7.1
                    _ocio->setOutputColorspace("cineon");
                } else if ( _ocio->hasColorspace("adx10") ) {
                    // adx10 in aces 0.1.1
                    _ocio->setOutputColorspace("adx10");
                } else if ( _ocio->hasColorspace("lg10") ) {
                    // lg10 in spi-vfx
                    _ocio->setOutputColorspace("lg10");
                } else if ( _ocio->hasColorspace("lm10") ) {
                    // lm10 in spi-anim
                    _ocio->setOutputColorspace("lm10");
                } else {
                    _ocio->setOutputColorspace(OCIO::ROLE_COMPOSITING_LOG);
                }
            } else {
                if ( _ocio->hasColorspace("Rec709") ) {
                    // nuke-default
                    _ocio->setOutputColorspace("Rec709");
                } else if ( _ocio->hasColorspace("nuke_rec709") ) {
                    // blender
                    _ocio->setOutputColorspace("nuke_rec709");
                } else if ( _ocio->hasColorspace("Rec 709 Curve") ) {
                    // natron
                    _ocio->setOutputColorspace("Rec 709 Curve");
                } else if ( _ocio->hasColorspace("Rec.709 - Full") ) {
                    // out_rec709full or "Rec.709 - Full" in aces 1.0.0
                    _ocio->setOutputColorspace("Rec.709 - Full");
                } else if ( _ocio->hasColorspace("out_rec709full") ) {
                    // out_rec709full or "Rec.709 - Full" in aces 1.0.0
                    _ocio->setOutputColorspace("out_rec709full");
                } else if ( _ocio->hasColorspace("rrt_rec709_full_100nits") ) {
                    // rrt_rec709_full_100nits in aces 0.7.1
                    _ocio->setOutputColorspace("rrt_rec709_full_100nits");
                } else if ( _ocio->hasColorspace("rrt_rec709") ) {
                    // rrt_rec709 in aces 0.1.1
                    _ocio->setOutputColorspace("rrt_rec709");
                } else if ( _ocio->hasColorspace("hd10") ) {
                    // hd10 in spi-anim and spi-vfx
                    _ocio->setOutputColorspace("hd10");
                }
            }
            break;
        }
        default:
            _ocio->setOutputColorspace(OCIO::ROLE_SCENE_LINEAR);
        } // switch
#     endif // ifdef OFX_IO_USING_OCIO
    }

    refreshParamsVisibility(filename);
} // WriteOIIOPlugin::onOutputFileChanged

void
WriteOIIOPlugin::refreshParamsVisibility(const string& filename)
{
    std::auto_ptr<ImageOutput> output( ImageOutput::create(filename) );
    if ( output.get() ) {
        _tileSize->setIsSecretAndDisabled( !output->supports("tiles") );
        //_outputLayers->setIsSecretAndDisabled(!output->supports("nchannels"));
        bool hasQuality = (strcmp(output->format_name(), "jpeg") == 0 ||
                           strcmp(output->format_name(), "webp") == 0);
        if ( !hasQuality && (strcmp(output->format_name(), "tiff") == 0) ) {
            int compression_i;
            _compression->getValue(compression_i);
            hasQuality = ( (EParamCompression)compression_i == eParamCompressionJPEG );
        }
        _quality->setIsSecretAndDisabled(!hasQuality);
        bool isEXR = strcmp(output->format_name(), "openexr") == 0;
        bool hasDWA = isEXR;
        if (hasDWA) {
            int compression_i;
            _compression->getValue(compression_i);
            EParamCompression compression = (EParamCompression)compression_i;
            hasDWA = (compression == eParamCompressionDWAa) || (compression == eParamCompressionDWAb);
        }
        _dwaCompressionLevel->setIsSecretAndDisabled(!hasDWA);
        if (_views) {
            _views->setIsSecretAndDisabled(!isEXR);
        }
        if (_parts) {
            _parts->setIsSecretAndDisabled( !output->supports("multiimage") );
        }
    } else {
        _tileSize->setIsSecretAndDisabled(true);
        //_outputLayers->setIsSecretAndDisabled(true);
        _quality->setIsSecretAndDisabled(true);
        _dwaCompressionLevel->setIsSecretAndDisabled(true);
        if (_views) {
            _views->setIsSecretAndDisabled(true);
        }
        if (_parts) {
            _parts->setIsSecretAndDisabled(true);
        }
    }
}

struct WriteOIIOEncodePlanesData
{
    std::auto_ptr<ImageOutput> output;
    vector<ImageSpec> specs;
};

void*
WriteOIIOPlugin::allocateEncodePlanesUserData()
{
    WriteOIIOEncodePlanesData* data = new WriteOIIOEncodePlanesData;

    return data;
}

void
WriteOIIOPlugin::destroyEncodePlanesUserData(void* data)
{
    assert(data);
    WriteOIIOEncodePlanesData* d = (WriteOIIOEncodePlanesData*)data;
    delete d;
}

void
WriteOIIOPlugin::beginEncodeParts(void* user_data,
                                  const string& filename,
                                  OfxTime time,
                                  float pixelAspectRatio,
                                  LayerViewsPartsEnum partsSplitting,
                                  const map<int, string>& viewsToRender,
                                  const std::list<string>& planes,
                                  const bool packingRequired,
                                  const vector<int>& packingMapping,
                                  const OfxRectI& bounds)
{
    assert( (packingRequired && planes.size() == 1) || !packingRequired );

    assert( !viewsToRender.empty() );
    assert(user_data);
    WriteOIIOEncodePlanesData* data = (WriteOIIOEncodePlanesData*)user_data;
    data->output.reset( ImageOutput::create(filename) );
    if ( !data->output.get() ) {
        // output is NULL
        setPersistentMessage(Message::eMessageError, "", string("Cannot create output file ") + filename);
        throwSuiteStatusException(kOfxStatFailed);

        return;
    }

    if ( !data->output->supports("multiimage") && (partsSplitting != eLayerViewsSinglePart) ) {
        stringstream ss;
        ss << data->output->format_name() << " does not support writing multiple views/layers into a single file.";
        setPersistentMessage( Message::eMessageError, "", ss.str() );
        throwSuiteStatusException(kOfxStatFailed);

        return;
    }

    bool isEXR = strcmp(data->output->format_name(), "openexr") == 0;
    if ( !isEXR && (viewsToRender.size() > 1) ) {
        stringstream ss;
        ss << data->output->format_name() << " format cannot render multiple views in a single file, use %v or %V in filename to render separate files per view";
        setPersistentMessage( Message::eMessageError, "", ss.str() );
        throwSuiteStatusException(kOfxStatFailed);

        return;
    }


    OpenImageIO::TypeDesc oiioBitDepth;
    //size_t sizeOfChannel = 0;
    int bitsPerSample  = 0;
    int finalBitDepth_i;
    _bitDepth->getValue(finalBitDepth_i);
    ETuttlePluginBitDepth finalBitDepth = getDefaultBitDepth(filename, (ETuttlePluginBitDepth)finalBitDepth_i);

    switch (finalBitDepth) {
    case eTuttlePluginBitDepthAuto:
        throwSuiteStatusException(kOfxStatErrUnknown);

        return;
    case eTuttlePluginBitDepth8:
        oiioBitDepth = TypeDesc::UINT8;
        bitsPerSample = 8;
        //sizeOfChannel = 1;
        break;
    case eTuttlePluginBitDepth10:
        oiioBitDepth = TypeDesc::UINT16;
        bitsPerSample = 10;
        //sizeOfChannel = 2;
        break;
    case eTuttlePluginBitDepth12:
        oiioBitDepth = TypeDesc::UINT16;
        bitsPerSample = 12;
        //sizeOfChannel = 2;
        break;
    case eTuttlePluginBitDepth16:
        oiioBitDepth = TypeDesc::UINT16;
        bitsPerSample = 16;
        //sizeOfChannel = 2;
        break;
    case eTuttlePluginBitDepth16f:
        oiioBitDepth = TypeDesc::HALF;
        bitsPerSample = 16;
        //sizeOfChannel = 2;
        break;
    case eTuttlePluginBitDepth32:
        oiioBitDepth = TypeDesc::UINT32;
        bitsPerSample = 32;
        //sizeOfChannel = 4;
        break;
    case eTuttlePluginBitDepth32f:
        oiioBitDepth = TypeDesc::FLOAT;
        bitsPerSample = 32;
        //sizeOfChannel = 4;
        break;
    case eTuttlePluginBitDepth64:
        oiioBitDepth = TypeDesc::UINT64;
        bitsPerSample = 64;
        //sizeOfChannel = 8;
        break;
    case eTuttlePluginBitDepth64f:
        oiioBitDepth = TypeDesc::DOUBLE;
        bitsPerSample = 64;
        //sizeOfChannel = 8;
        break;
    } // switch

    //Base spec with a stub nChannels
    ImageSpec spec (bounds.x2 - bounds.x1, bounds.y2 - bounds.y1, 4, oiioBitDepth);
    int quality = 100;
    if ( !_quality->getIsSecret() ) {
        _quality->getValue(quality);
    }
    double dwaCompressionLevel = 45.;
    if ( !_dwaCompressionLevel->getIsSecret() ) {
        _dwaCompressionLevel->getValue(dwaCompressionLevel);
    }
    int orientation;
    _orientation->getValue(orientation);
    int compression_i;
    _compression->getValue(compression_i);
    string compression;

    switch ( (EParamCompression)compression_i ) {
    case eParamCompressionAuto:
        break;
    case eParamCompressionNone:     // EXR, TIFF, IFF
        compression = "none";
        break;
    case eParamCompressionZip:     // EXR, TIFF, Zfile
        compression = "zip";
        break;
    case eParamCompressionZips:     // EXR
        compression = "zips";
        break;
    case eParamCompressionRle:     // DPX, IFF, EXR, TGA, RLA
        compression = "rle";
        break;
    case eParamCompressionPiz:     // EXR
        compression = "piz";
        break;
    case eParamCompressionPxr24:     // EXR
        compression = "pxr24";
        break;
    case eParamCompressionB44:     // EXR
        compression = "b44";
        break;
    case eParamCompressionB44a:     // EXR
        compression = "b44a";
        break;
    case eParamCompressionDWAa:     // EXR
        compression = "dwaa";
        break;
    case eParamCompressionDWAb:     // EXR
        compression = "dwab";
        break;
    case eParamCompressionLZW:     // TIFF
        compression = "lzw";
        break;
    case eParamCompressionCCITTRLE:     // TIFF
        compression = "ccittrle";
        break;
    case eParamCompressionJPEG:     // TIFF
        compression = "jpeg";
        break;
    case eParamCompressionPACKBITS:     // TIFF
        compression = "packbits";
        break;
    }

    spec.attribute("oiio:BitsPerSample", bitsPerSample);
    // oiio:UnassociatedAlpha should be set if the data buffer is unassociated/unpremultiplied.
    // However, WriteOIIO::getExpectedInputPremultiplication() stated that input to the encode()
    // function should always be premultiplied/associated
    //spec.attribute("oiio:UnassociatedAlpha", premultiply);
#ifdef OFX_IO_USING_OCIO
    string ocioColorspace;
    _ocio->getOutputColorspaceAtTime(time, ocioColorspace);
    float gamma = 0.f;
    string colorSpaceStr;
    if (ocioColorspace == "Gamma1.8") {
        // Gamma1.8 in nuke-default
        colorSpaceStr = "GammaCorrected";
        gamma = 1.8f;
    } else if ( (ocioColorspace == "Gamma2.2") || (ocioColorspace == "vd8") || (ocioColorspace == "vd10") || (ocioColorspace == "vd16") || (ocioColorspace == "VD16") ) {
        // Gamma2.2 in nuke-default
        // vd8, vd10, vd16 in spi-anim and spi-vfx
        // VD16 in blender
        colorSpaceStr = "GammaCorrected";
        gamma = 2.2f;
    } else if ( (ocioColorspace == "sRGB") || (ocioColorspace == "sRGB D65") || (ocioColorspace == "sRGB (D60 sim.)") || (ocioColorspace == "out_srgbd60sim") || (ocioColorspace == "rrt_srgb") || (ocioColorspace == "srgb8") ) {
        // sRGB in nuke-default and blender
        // out_srgbd60sim or "sRGB (D60 sim.)" in aces 1.0.0
        // rrt_srgb in aces
        // srgb8 in spi-vfx
        colorSpaceStr = "sRGB";
    } else if ( (ocioColorspace == "Rec709") || (ocioColorspace == "nuke_rec709") || (ocioColorspace == "Rec 709 Curve") || (ocioColorspace == "Rec.709 - Full") || (ocioColorspace == "out_rec709full") || (ocioColorspace == "rrt_rec709") || (ocioColorspace == "hd10") ) {
        // Rec709 in nuke-default
        // nuke_rec709 in blender
        // out_rec709full or "Rec.709 - Full" in aces 1.0.0
        // rrt_rec709 in aces
        // hd10 in spi-anim and spi-vfx
        colorSpaceStr = "Rec709";
    } else if ( (ocioColorspace == "KodakLog") || (ocioColorspace == "Cineon") || (ocioColorspace == "Cineon Log Curve") || (ocioColorspace == "REDlogFilm") || (ocioColorspace == "lg10") ) {
        // Cineon in nuke-default
        // REDlogFilm in aces 1.0.0
        // lg10 in spi-vfx and blender
        colorSpaceStr = "KodakLog";
    } else if ( (ocioColorspace == OCIO::ROLE_SCENE_LINEAR) || (ocioColorspace == "Linear") || (ocioColorspace == "linear") || (ocioColorspace == "ACES2065-1") || (ocioColorspace == "aces") || (ocioColorspace == "lnf") || (ocioColorspace == "ln16") ) {
        // linear in nuke-default
        // ACES2065-1 in aces 1.0.0
        // aces in aces
        // lnf, ln16 in spi-anim and spi-vfx
        colorSpaceStr = "Linear";
    } else if ( (ocioColorspace == OCIO::ROLE_DATA) || (ocioColorspace == "raw") || (ocioColorspace == "Raw") || (ocioColorspace == "ncf") ) {
        // raw in nuke-default
        // raw in aces
        // Raw in blender
        // ncf in spi-anim and spi-vfx
        // leave empty
    } else {
        //unknown color-space, don't do anything
    }
    if ( !colorSpaceStr.empty() ) {
        spec.attribute("oiio:ColorSpace", colorSpaceStr);
    }
    if (gamma != 0.) {
        spec.attribute("oiio:Gamma", gamma);
    }
#endif // ifdef OFX_IO_USING_OCIO
    if ( !_quality->getIsSecret() ) {
        spec.attribute("CompressionQuality", quality);
    }
    if ( !_dwaCompressionLevel->getIsSecret() ) {
        spec.attribute("openexr:dwaCompressionLevel", (float)dwaCompressionLevel);
    }
    spec.attribute("Orientation", orientation + 1);
    if ( !compression.empty() ) { // some formats have a good value for the default compression
        spec.attribute("compression", compression);
    }
    if (pixelAspectRatio != 1.) {
        spec.attribute("PixelAspectRatio", pixelAspectRatio);
    }

    if ( data->output->supports("tiles") ) {
        spec.x = bounds.x1;
        spec.y = bounds.y1;
        spec.full_x = bounds.x1;
        spec.full_y = bounds.y1;

        bool clipToRoD = false;
        if ( _clipToRoD && !_clipToRoD->getIsSecret() ) {
            _clipToRoD->getValue(clipToRoD);
        }
        if (clipToRoD) {
            // The bounds were set to the input RoD.
            // Set the display window to format using user prefs
            OfxRectI format;
            double formatPar;
            getSelectedOutputFormat(&format, &formatPar);
            spec.full_x = format.x1;
            spec.full_y = format.y1;
            spec.full_width = format.x2 - format.x1;
            spec.full_height = format.y2 - format.y1;

            // Invert y
            spec.y = spec.full_y + spec.full_height - (spec.y + spec.height);
        }

        int tileSize_i;
        _tileSize->getValue(tileSize_i);
        EParamTileSize tileSizeE = (EParamTileSize)tileSize_i;
        switch (tileSizeE) {
        case eParamTileSize64:
            spec.tile_width = std::min(64, spec.full_width);
            spec.tile_height = std::min(64, spec.full_height);
            break;
        case eParamTileSize128:
            spec.tile_width = std::min(128, spec.full_width);
            spec.tile_height = std::min(128, spec.full_height);
            break;
        case eParamTileSize256:
            spec.tile_width = std::min(256, spec.full_width);
            spec.tile_height = std::min(256, spec.full_height);
            break;
        case eParamTileSize512:
            spec.tile_width = std::min(512, spec.full_width);
            spec.tile_height = std::min(512, spec.full_height);
            break;
        case eParamTileSizeScanLineBased:
        default:
            break;
        }
    }


    assert( !planes.empty() );
    switch (partsSplitting) {
    case eLayerViewsSinglePart: {
        data->specs.resize(1);

        ImageSpec partSpec = spec;
        TypeDesc tv( TypeDesc::STRING, viewsToRender.size() );

        vector<ustring> ustrvec ( viewsToRender.size() );
        {
            int i = 0;
            for (map<int, string>::const_iterator it = viewsToRender.begin(); it != viewsToRender.end(); ++it, ++i) {
                ustrvec[i] = it->second;
            }
        }

        partSpec.attribute("multiView", tv, &ustrvec[0]);
        vector<string>  channels;

        for (map<int, string>::const_iterator view = viewsToRender.begin(); view != viewsToRender.end(); ++view) {
            for (std::list<string>::const_iterator it = planes.begin(); it != planes.end(); ++it) {

                string rawComponents;
                if (*it == kFnOfxImagePlaneColour) {
                    rawComponents = _inputClip->getPixelComponentsProperty();
                } else {
                    rawComponents = *it;
                }

                MultiPlane::ImagePlaneDesc plane, pairedPlane;
                MultiPlane::ImagePlaneDesc::mapOFXComponentsTypeStringToPlanes(rawComponents, &plane, &pairedPlane);

                std::vector<std::string> planeChannels = plane.getChannels();
                if ( plane.getNumComponents() > 0 ) {

                    for (std::size_t i = 0; i < channels.size(); ++i) {
                        planeChannels[i] = plane.getPlaneLabel() + "." + planeChannels[i];
                    }
                }
                if ( ( viewsToRender.size() > 1) && ( view != viewsToRender.begin() ) ) {
                    ///Prefix the view name for all views except the main
                    for (std::size_t i = 0; i < planeChannels.size(); ++i) {
                        planeChannels[i] = view->second + "." + planeChannels[i];
                    }
                }

                if (!packingRequired) {
                    channels.insert( channels.end(), planeChannels.begin(), planeChannels.end() );
                } else {
                    assert( planeChannels.size() >= packingMapping.size() );
                    for (std::size_t i = 0; i < packingMapping.size(); ++i) {
                        channels.push_back(planeChannels[packingMapping[i]]);
                    }
                }
            }
        }     //  for (std::size_t v = 0; v < viewsToRender.size(); ++v) {
        if (channels.size() == 4) {
            partSpec.alpha_channel = 3;
        } else {
            if (channels.size() == 1) {
                ///Alpha component only
                partSpec.alpha_channel = 0;
            } else {
                ///no alpha
                partSpec.alpha_channel = -1;
            }
        }

        partSpec.nchannels = channels.size();
        partSpec.channelnames = channels;
        data->specs[0] = partSpec;
        break;
    }
    case eLayerViewsSplitViews: {
        data->specs.resize( viewsToRender.size() );

        int specIndex = 0;
        for (map<int, string>::const_iterator view = viewsToRender.begin(); view != viewsToRender.end(); ++view) {
            ImageSpec partSpec = spec;
            partSpec.attribute("view", view->second);
            vector<string>  channels;

            for (std::list<string>::const_iterator it = planes.begin(); it != planes.end(); ++it) {

                string rawComponents;
                if (*it == kFnOfxImagePlaneColour) {
                    rawComponents = _inputClip->getPixelComponentsProperty();
                } else {
                    rawComponents = *it;
                }
                MultiPlane::ImagePlaneDesc plane, pairedPlane;
                MultiPlane::ImagePlaneDesc::mapOFXComponentsTypeStringToPlanes(rawComponents, &plane, &pairedPlane);

                std::vector<std::string> planeChannels = plane.getChannels();

                if ( plane.getNumComponents() > 0 ) {
                    for (std::size_t i = 0; i < planeChannels.size(); ++i) {
                        planeChannels[i] = plane.getPlaneLabel() + "." + planeChannels[i];
                    }
                }

                if (!packingRequired) {
                    channels.insert( channels.end(), planeChannels.begin(), planeChannels.end() );
                } else {
                    assert( planeChannels.size() >= packingMapping.size() );
                    for (std::size_t i = 0; i < packingMapping.size(); ++i) {
                        channels.push_back(planeChannels[packingMapping[i]]);
                    }
                }
            }
            if (channels.size() == 4) {
                partSpec.alpha_channel = 3;
            } else {
                if (channels.size() == 1) {
                    ///Alpha component only
                    partSpec.alpha_channel = 0;
                } else {
                    ///no alpha
                    partSpec.alpha_channel = -1;
                }
            }

            partSpec.nchannels = channels.size();
            partSpec.channelnames = channels;

            data->specs[specIndex] = partSpec;
            ++specIndex;
        }     //  for (std::size_t v = 0; v < viewsToRender.size(); ++v) {
        break;
    }
    case eLayerViewsSplitViewsLayers: {
        data->specs.resize( viewsToRender.size() * planes.size() );

        int specIndex = 0;
        for (map<int, string>::const_iterator view = viewsToRender.begin(); view != viewsToRender.end(); ++view) {
            for (std::list<string>::const_iterator it = planes.begin(); it != planes.end(); ++it) {

                string rawComponents;
                if (*it == kFnOfxImagePlaneColour) {
                    rawComponents = _inputClip->getPixelComponentsProperty();
                } else {
                    rawComponents = *it;
                }

                MultiPlane::ImagePlaneDesc plane, pairedPlane;
                MultiPlane::ImagePlaneDesc::mapOFXComponentsTypeStringToPlanes(rawComponents, &plane, &pairedPlane);

                std::vector<std::string> planeChannels = plane.getChannels();


                ImageSpec partSpec = spec;
                for (std::size_t i = 0; i < planeChannels.size(); ++i) {
                    planeChannels[i] = plane.getPlaneLabel() + "." + planeChannels[i];
                }


                vector<string> channels;
                if (!packingRequired) {
                    channels.insert( channels.end(), planeChannels.begin(), planeChannels.end() );
                } else {
                    assert( planeChannels.size() >= packingMapping.size() );
                    for (std::size_t i = 0; i < packingMapping.size(); ++i) {
                        channels.push_back(planeChannels[packingMapping[i]]);
                    }
                }

                if (channels.size() == 4) {
                    partSpec.alpha_channel = 3;
                } else {
                    if ( plane.getNumComponents() > 0 && ( channels.size() == 1) ) {
                        ///Alpha component only
                        partSpec.alpha_channel = 0;
                    } else {
                        ///no alpha
                        partSpec.alpha_channel = -1;
                    }
                }

                partSpec.nchannels = channels.size();
                partSpec.channelnames = channels;
                partSpec.attribute("view", view->second);
                data->specs[specIndex] = partSpec;

                ++specIndex;
            }
        }     //  for (std::size_t v = 0; v < viewsToRender.size(); ++v) {
        break;
    }
    } // switch


    if ( !data->output->open( filename, data->specs.size(), &data->specs.front() ) ) {
        setPersistentMessage( Message::eMessageError, "", data->output->geterror() );
        throwSuiteStatusException(kOfxStatFailed);

        return;
    }
} // WriteOIIOPlugin::beginEncodeParts

void
WriteOIIOPlugin::encodePart(void* user_data,
                            const string& filename,
                            const float *pixelData,
                            int pixelDataNComps,
                            int planeIndex,
                            int rowBytes)
{
    assert(user_data);
    WriteOIIOEncodePlanesData* data = (WriteOIIOEncodePlanesData*)user_data;
    if (planeIndex != 0) {
        if ( !data->output->open(filename, data->specs[planeIndex], ImageOutput::AppendSubimage) ) {
            setPersistentMessage( Message::eMessageError, "", data->output->geterror() );
            throwSuiteStatusException(kOfxStatFailed);

            return;
        }
    }

    TypeDesc format = TypeDesc::FLOAT;

    //do not use auto-stride as the buffer may have more components that what we want to write
    std::size_t xStride = format.size() * pixelDataNComps;
    data->output->write_image(format,
                              (char*)pixelData + (data->specs[planeIndex].height - 1) * rowBytes, //invert y
                              xStride, //xstride
                              -rowBytes, //ystride
                              AutoStride //zstride
                              );
}

void
WriteOIIOPlugin::endEncodeParts(void* user_data)
{
    assert(user_data);
    WriteOIIOEncodePlanesData* data = (WriteOIIOEncodePlanesData*)user_data;
    data->output->close();
}

bool
WriteOIIOPlugin::isImageFile(const string& /*fileExtension*/) const
{
    return true;
}

static string
oiio_versions()
{
    std::ostringstream oss;
    int ver = openimageio_version();
    oss << "OIIO versions:" << std::endl;
    oss << "compiled with " << OIIO_VERSION_STRING << std::endl;
    oss << "running with " << ver / 10000 << '.' << (ver % 10000) / 100 << '.' << (ver % 100) << std::endl;

    return oss.str();
}

mDeclareWriterPluginFactory(WriteOIIOPluginFactory,; , false);
void
WriteOIIOPluginFactory::unload()
{
#ifdef _WIN32
    //Kill all threads otherwise when the static global thread pool joins it threads there is a deadlock on Mingw
    IlmThread::ThreadPool::globalThreadPool().setNumThreads(0);
#endif
}

void
WriteOIIOPluginFactory::load()
{
    _extensions.clear();
#if 0
    // hard-coded extensions list
    const char* extensionsl[] = {
        "bmp", "cin", /*"dds",*/ "dpx", /*"f3d",*/ "fits", "hdr", "ico",
        "iff", "jpg", "jpe", "jpeg", "jif", "jfif", "jfi", "jp2", "j2k", "exr", "png",
        "pbm", "pgm", "ppm",
#     if OIIO_VERSION >= 10605
        "pfm", // PFM was flipped before 1.6.5
#     endif
        "psd", "pdd", "psb", /*"ptex",*/ "rla", "sgi", "rgb", "rgba", "bw", "int", "inta", "pic", "tga", "tpic", "tif", "tiff", "tx", "env", "sm", "vsm", "zfile", NULL
    };
    for (const char** ext = extensionsl; *ext != NULL; ++ext) {
        _extensions.push_back(*ext);
    }
#else
    // get extensions from OIIO (but there is no distinctions between readers and writers)
    string extensions_list;
    getattribute("extension_list", extensions_list);
    stringstream formatss(extensions_list);
    string format;
    std::list<string> extensionsl;
    while ( std::getline(formatss, format, ';') ) {
        stringstream extensionss(format);
        string extension;
        std::getline(extensionss, extension, ':'); // extract the format
        while ( std::getline(extensionss, extension, ',') ) {
            extensionsl.push_back(extension);
        }
    }
    const char* extensions_blacklist[] = {
#     if OIIO_VERSION < 10605
        "pfm", // PFM was flipped before 1.6.5
#     endif
        "avi", "mov", "qt", "mp4", "m4a", "3gp", "3g2", "mj2", "m4v", "mpg", // FFmpeg extensions - better supported by WriteFFmpeg
        NULL
    };
    for (const char*const* e = extensions_blacklist; *e != NULL; ++e) {
        extensionsl.remove(*e);
    }
    _extensions.assign( extensionsl.begin(), extensionsl.end() );
#endif
}

/** @brief The basic describe function, passed a plugin descriptor */
void
WriteOIIOPluginFactory::describe(ImageEffectDescriptor &desc)
{
    GenericWriterDescribe(desc, eRenderFullySafe, _extensions, kPluginEvaluation, true, true);


    string extensions_list;
    getattribute("extension_list", extensions_list);

    string extensions_pretty;
    {
        stringstream formatss(extensions_list);
        string format;
        vector<string> extensions;
        while ( std::getline(formatss, format, ';') ) {
            stringstream extensionss(format);
            string extension;
            std::getline(extensionss, extension, ':'); // extract the format
            extensions_pretty += extension;
            extensions_pretty += ": ";
            bool first = true;
            while ( std::getline(extensionss, extension, ',') ) {
                if (!first) {
                    extensions_pretty += ", ";
                }
                first = false;
                extensions_pretty += extension;
            }
            extensions_pretty += "; ";
        }
    }


    // basic labels
    desc.setLabel(kPluginName);
    desc.setPluginDescription( "Write images using OpenImageIO.\n\n"
                               "OpenImageIO supports writing the following file formats:\n"
                               "BMP (*.bmp)\n"
                               "Cineon (*.cin)\n"
                               //"Direct Draw Surface (*.dds)\n"
                               "DPX (*.dpx)\n"
                               //"Field3D (*.f3d)\n"
                               "FITS (*.fits)\n"
                               "HDR/RGBE (*.hdr)\n"
                               "Icon (*.ico)\n"
                               "IFF (*.iff)\n"
                               "JPEG (*.jpg *.jpe *.jpeg *.jif *.jfif *.jfi)\n"
                               "JPEG-2000 (*.jp2 *.j2k)\n"
                               "OpenEXR (*.exr)\n"
                               "Portable Network Graphics (*.png)\n"
                               "PNM / Netpbm (*.pbm *.pgm *.ppm)\n"
                               "PSD (*.psd *.pdd *.psb)\n"
                               //"Ptex (*.ptex)\n"
                               "RLA (*.rla)\n"
                               "SGI (*.sgi *.rgb *.rgba *.bw *.int *.inta)\n"
                               "Softimage PIC (*.pic)\n"
                               "Targa (*.tga *.tpic)\n"
                               "TIFF (*.tif *.tiff *.tx *.env *.sm *.vsm)\n"
                               "Zfile (*.zfile)\n\n"
                               "All supported formats and extensions: " + extensions_pretty + "\n\n"
                               + oiio_versions() );

# if OFX_EXTENSIONS_NATRON && OFX_EXTENSIONS_NUKE
    gIsMultiplanarV2 = ( getImageEffectHostDescription()->supportsDynamicChoices &&
                                          getImageEffectHostDescription()->isMultiPlanar &&
                                          fetchSuite(kFnOfxImageEffectPlaneSuite, 2, true) );
# else
    gIsMultiplanarV2 = false;
# endif


} // WriteOIIOPluginFactory::describe

/** @brief The describe in context function, passed a plugin descriptor and a context */
void
WriteOIIOPluginFactory::describeInContext(ImageEffectDescriptor &desc,
                                          ContextEnum context)
{
    // make some pages and to things in
    PageParamDescriptor *page = GenericWriterDescribeInContextBegin(desc, context,
                                                                    kSupportsRGBA,
                                                                    kSupportsRGB,
                                                                    kSupportsXY,
                                                                    kSupportsAlpha,
                                                                    "scene_linear", "scene_linear", true);
    {
        ChoiceParamDescriptor* param = desc.defineChoiceParam(kParamTileSize);
        param->setLabel(kParamTileSizeLabel);
        param->setHint(kParamTileSizeHint);
        assert(param->getNOptions() == eParamTileSizeScanLineBased);
        param->appendOption(kParamTileSizeOptionScanLineBased);
        assert(param->getNOptions() == eParamTileSize64);
        param->appendOption(kParamTileSizeOption64);
        assert(param->getNOptions() == eParamTileSize128);
        param->appendOption(kParamTileSizeOption128);
        assert(param->getNOptions() == eParamTileSize256);
        param->appendOption(kParamTileSizeOption256);
        assert(param->getNOptions() == eParamTileSize512);
        param->appendOption(kParamTileSizeOption512);
        param->setDefault(eParamTileSizeScanLineBased);
        if (page) {
            page->addChild(*param);
        }
    }
    {
        ChoiceParamDescriptor* param = desc.defineChoiceParam(kParamBitDepth);
        param->setLabel(kParamBitDepthLabel);
        param->setHint(kParamBitDepthHint);
        assert(param->getNOptions() == eTuttlePluginBitDepthAuto);
        param->appendOption(kParamBitDepthOptionAuto, kParamBitDepthOptionAutoHint);
        assert(param->getNOptions() == eTuttlePluginBitDepth8);
        param->appendOption(kParamBitDepthOption8, kParamBitDepthOption8Hint);
        assert(param->getNOptions() == eTuttlePluginBitDepth10);
        param->appendOption(kParamBitDepthOption10, kParamBitDepthOption10Hint);
        assert(param->getNOptions() == eTuttlePluginBitDepth12);
        param->appendOption(kParamBitDepthOption12, kParamBitDepthOption12Hint);
        assert(param->getNOptions() == eTuttlePluginBitDepth16);
        param->appendOption(kParamBitDepthOption16, kParamBitDepthOption16Hint);
        assert(param->getNOptions() == eTuttlePluginBitDepth16f);
        param->appendOption(kParamBitDepthOption16f, kParamBitDepthOption16fHint);
        assert(param->getNOptions() == eTuttlePluginBitDepth32);
        param->appendOption(kParamBitDepthOption32, kParamBitDepthOption32Hint);
        assert(param->getNOptions() == eTuttlePluginBitDepth32f);
        param->appendOption(kParamBitDepthOption32f, kParamBitDepthOption32fHint);
        assert(param->getNOptions() == eTuttlePluginBitDepth64);
        param->appendOption(kParamBitDepthOption64, kParamBitDepthOption64Hint);
        assert(param->getNOptions() == eTuttlePluginBitDepth64f);
        param->appendOption(kParamBitDepthOption64f, kParamBitDepthOption64fHint);
        param->setDefault(eTuttlePluginBitDepthAuto);
        if (page) {
            page->addChild(*param);
        }
    }
    {
        IntParamDescriptor* param = desc.defineIntParam(kParamOutputQuality);
        param->setLabel(kParamOutputQualityLabel);
        param->setHint(kParamOutputQualityHint);
        param->setRange(0, 100);
        param->setDisplayRange(0, 100);
        param->setDefault(kParamOutputQualityDefault);
        if (page) {
            page->addChild(*param);
        }
    }
    {
        DoubleParamDescriptor* param = desc.defineDoubleParam(kParamOutputDWACompressionLevel);
        param->setLabel(kParamOutputDWACompressionLevelLabel);
        param->setHint(kParamOutputDWACompressionLevelHint);
        param->setRange(0, DBL_MAX);
        param->setDisplayRange(45, 200);
        param->setDefault(kParamOutputDWACompressionLevelDefault);
        if (page) {
            page->addChild(*param);
        }
    }
    {
        ChoiceParamDescriptor* param = desc.defineChoiceParam(kParamOutputOrientation);
        param->setLabel(kParamOutputOrientationLabel);
        param->setHint(kParamOutputOrientationHint);
        assert(param->getNOptions() == eOutputOrientationNormal);
        param->appendOption(kParamOutputOrientationNormal, kParamOutputOrientationNormalHint);
        assert(param->getNOptions() == eOutputOrientationFlop);
        param->appendOption(kParamOutputOrientationFlop, kParamOutputOrientationFlopHint);
        assert(param->getNOptions() == eOutputOrientationR180);
        param->appendOption(kParamOutputOrientationR180, kParamOutputOrientationR180Hint);
        assert(param->getNOptions() == eOutputOrientationFlip);
        param->appendOption(kParamOutputOrientationFlip, kParamOutputOrientationFlipHint);
        assert(param->getNOptions() == eOutputOrientationTransposed);
        param->appendOption(kParamOutputOrientationTransposed, kParamOutputOrientationTransposedHint);
        assert(param->getNOptions() == eOutputOrientationR90Clockwise);
        param->appendOption(kParamOutputOrientationR90Clockwise, kParamOutputOrientationR90ClockwiseHint);
        assert(param->getNOptions() == eOutputOrientationTransverse);
        param->appendOption(kParamOutputOrientationTransverse, kParamOutputOrientationTransverseHint);
        assert(param->getNOptions() == eOutputOrientationR90CounterClockwise);
        param->appendOption(kParamOutputOrientationR90CounterClockwise, kParamOutputOrientationR90CounterClockwiseHint);
        param->setDefault(0);
        if (page) {
            page->addChild(*param);
        }
    }
    {
        ChoiceParamDescriptor* param = desc.defineChoiceParam(kParamOutputCompression);
        param->setLabel(kParamOutputCompressionLabel);
        param->setHint(kParamOutputCompressionHint);
        assert(param->getNOptions() == eParamCompressionAuto);
        param->appendOption(kParamOutputCompressionOptionAuto, kParamOutputCompressionOptionAutoHint);
        assert(param->getNOptions() == eParamCompressionNone);
        param->appendOption(kParamOutputCompressionOptionNone, kParamOutputCompressionOptionNoneHint);
        assert(param->getNOptions() == eParamCompressionZip);
        param->appendOption(kParamOutputCompressionOptionZip, kParamOutputCompressionOptionZipHint);
        assert(param->getNOptions() == eParamCompressionZips);
        param->appendOption(kParamOutputCompressionOptionZips, kParamOutputCompressionOptionZipsHint);
        assert(param->getNOptions() == eParamCompressionRle);
        param->appendOption(kParamOutputCompressionOptionRle, kParamOutputCompressionOptionRleHint);
        assert(param->getNOptions() == eParamCompressionPiz);
        param->appendOption(kParamOutputCompressionOptionPiz, kParamOutputCompressionOptionPizHint);
        assert(param->getNOptions() == eParamCompressionPxr24);
        param->appendOption(kParamOutputCompressionOptionPxr24, kParamOutputCompressionOptionPxr24Hint);
        assert(param->getNOptions() == eParamCompressionB44);
        param->appendOption(kParamOutputCompressionOptionB44, kParamOutputCompressionOptionB44Hint);
        assert(param->getNOptions() == eParamCompressionB44a);
        param->appendOption(kParamOutputCompressionOptionB44a, kParamOutputCompressionOptionB44aHint);
        assert(param->getNOptions() == eParamCompressionDWAa);
        param->appendOption(kParamOutputCompressionOptionDWAa, kParamOutputCompressionOptionDWAaHint);
        assert(param->getNOptions() == eParamCompressionDWAb);
        param->appendOption(kParamOutputCompressionOptionDWAb, kParamOutputCompressionOptionDWAbHint);
        assert(param->getNOptions() == eParamCompressionLZW);
        param->appendOption(kParamOutputCompressionOptionLZW, kParamOutputCompressionOptionLZWHint);
        assert(param->getNOptions() == eParamCompressionCCITTRLE);
        param->appendOption(kParamOutputCompressionOptionCCITTRLE, kParamOutputCompressionOptionCCITTRLEHint);
        assert(param->getNOptions() == eParamCompressionJPEG);
        param->appendOption(kParamOutputCompressionOptionJPEG, kParamOutputCompressionOptionJPEGHint);
        assert(param->getNOptions() == eParamCompressionPACKBITS);
        param->appendOption(kParamOutputCompressionOptionPACKBITS, kParamOutputCompressionOptionPACKBITSHint);
        param->setDefault(eParamCompressionAuto);
        if (page) {
            page->addChild(*param);
        }
    }


    if (gIsMultiplanarV2) {


        MultiPlane::Factory::describeInContextAddPlaneChoice(desc, page, kParamOutputChannels, kParamOutputChannelsLabel, kParamOutputChannelsHint);
        MultiPlane::Factory::describeInContextAddAllPlanesOutputCheckbox(desc, page);
        {
            ChoiceParamDescriptor* param = desc.defineChoiceParam(kParamPartsSplitting);
            param->setLabel(kParamPartsSplittingLabel);
            param->setHint(kParamPartsSplittingHint);
            param->appendOption(kParamPartsSinglePart, kParamPartsSinglePartHint);
            param->appendOption(kParamPartsSlitViews, kParamPartsSlitViewsHint);
            param->appendOption(kParamPartsSplitViewsLayers, kParamPartsSplitViewsLayersHint);
            param->setDefault(2);
            param->setAnimates(false);
            if (page) {
                page->addChild(*param);
            }
        }
        {
            ChoiceParamDescriptor* param = desc.defineChoiceParam(kParamViewsSelector);
            param->setLabel(kParamViewsSelectorLabel);
            param->setHint(kParamViewsSelectorHint);
            param->appendOption("All");
            param->setAnimates(false);
            param->setDefault(0);
            if (page) {
                page->addChild(*param);
            }
        }
    }
    GenericWriterDescribeInContextEnd(desc, context, page);
} // WriteOIIOPluginFactory::describeInContext

/** @brief The create instance function, the plugin must return an object derived from the \ref ImageEffect class */
ImageEffect*
WriteOIIOPluginFactory::createInstance(OfxImageEffectHandle handle,
                                       ContextEnum /*context*/)
{
    WriteOIIOPlugin* ret = new WriteOIIOPlugin(handle, _extensions);

    ret->restoreStateFromParams();

    return ret;
}

static WriteOIIOPluginFactory p(kPluginIdentifier, kPluginVersionMajor, kPluginVersionMinor);
mRegisterPluginFactoryInstance(p)

OFXS_NAMESPACE_ANONYMOUS_EXIT<|MERGE_RESOLUTION|>--- conflicted
+++ resolved
@@ -419,11 +419,7 @@
 
         {
             FetchChoiceParamOptions args = FetchChoiceParamOptions::createFetchChoiceParamOptionsForOutputPlane();
-<<<<<<< HEAD
-            args.dependsClips.push_back(_inputClip);
-=======
             args.dependsClips.push_back(_outputClip);
->>>>>>> fe508346
             fetchDynamicMultiplaneChoiceParameter(kParamOutputChannels, args);
         }
         onAllParametersFetched();
